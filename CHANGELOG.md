# Changelog

## Current develop

### Added (new features/APIs/variables/...)
<<<<<<< HEAD
- [[PR250]](https://github.com/lanl/parthenon/pull/250) Feature::Restart. If output file format 'rst' is specified restart files are written using independent variables and those marked with Restart metadata flag.  Simulations can be restarted with a '-r \<restartFile\>' argument to the code.
- [[PR 287]]((https://github.com/lanl/parthenon/pull/287) Added machine configuration file for compile options, see [documentation](https://github.com/lanl/parthenon/blob/develop/docs/building.md#default-machine-configurations)
=======
[[PR250]] Feature::Restart. If output file format 'rst' is specified restart files are written using independent variables and those marked with Restart metadata flag.  Simulations can be restarted with a '-r \<restartFile\>' argument to the code.
[[PR 263]](https://github.com/lanl/parthenon/pull/263) Added MeshPack, a mechanism for looping over the whole mesh at once within a `Kokkos` kernel. See [documentation](docs/mesh/packing.md)
>>>>>>> c21999b9

### Changed (changing behavior/API/variables/...)
- [\#68](https://github.com/lanl/parthenon/issues/68) Moved default `par_for` wrappers to `MeshBlock` 
- [[PR 243]](https://github.com/lanl/parthenon/pull/243) Automatically find/check Python version used in regression tests. Bumps CMake minimum version to 3.12
- [[PR 266]](https://github.com/lanl/parthenon/pull/266): It is no longer necessary to specify Kokkos_ENABLE_OPENMP this is by default enabled, to turn off one can specify PARTHENON_DISABLE_OPENMP.

### Fixed (not changing behavior/API/variables/...)
- [[PR 271]](https://github.com/lanl/parthenon/issues/256): Fix setting default CXX standard.
- [[PR 262]](https://github.com/lanl/parthenon/pull/262) Fix setting of "coverage" label in testing. Automatically applies coverage tag to all tests not containing "performance" label.
- [[PR 276]](https://github.com/lanl/parthenon/pull/276) Decrease required Python version from 3.6 to 3.5.
- [[PR 283]](https://github.com/lanl/parthenon/pull/283) Change CI to extended nightly develop tests and short push tests.

### Removed

## Release 0.1.0
Date: 8/4/2020

Initial release of Parthenon AMR infrastructure.

### Changed
- [[PR 214]](https://github.com/lanl/parthenon/pull/214): The weak linked routines for user-specified parthenon behavior have been removed in favor of a more portable approach. See [the documentation](docs/README.md#user-specified-internal-functions).<|MERGE_RESOLUTION|>--- conflicted
+++ resolved
@@ -3,13 +3,9 @@
 ## Current develop
 
 ### Added (new features/APIs/variables/...)
-<<<<<<< HEAD
-- [[PR250]](https://github.com/lanl/parthenon/pull/250) Feature::Restart. If output file format 'rst' is specified restart files are written using independent variables and those marked with Restart metadata flag.  Simulations can be restarted with a '-r \<restartFile\>' argument to the code.
+- [[PR250]] Feature::Restart. If output file format 'rst' is specified restart files are written using independent variables and those marked with Restart metadata flag.  Simulations can be restarted with a '-r \<restartFile\>' argument to the code.
+- [[PR 263]](https://github.com/lanl/parthenon/pull/263) Added MeshPack, a mechanism for looping over the whole mesh at once within a `Kokkos` kernel. See [documentation](docs/mesh/packing.md)
 - [[PR 287]]((https://github.com/lanl/parthenon/pull/287) Added machine configuration file for compile options, see [documentation](https://github.com/lanl/parthenon/blob/develop/docs/building.md#default-machine-configurations)
-=======
-[[PR250]] Feature::Restart. If output file format 'rst' is specified restart files are written using independent variables and those marked with Restart metadata flag.  Simulations can be restarted with a '-r \<restartFile\>' argument to the code.
-[[PR 263]](https://github.com/lanl/parthenon/pull/263) Added MeshPack, a mechanism for looping over the whole mesh at once within a `Kokkos` kernel. See [documentation](docs/mesh/packing.md)
->>>>>>> c21999b9
 
 ### Changed (changing behavior/API/variables/...)
 - [\#68](https://github.com/lanl/parthenon/issues/68) Moved default `par_for` wrappers to `MeshBlock` 
