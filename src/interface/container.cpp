//========================================================================================
// (C) (or copyright) 2020. Triad National Security, LLC. All rights reserved.
//
// This program was produced under U.S. Government contract 89233218CNA000001 for Los
// Alamos National Laboratory (LANL), which is operated by Triad National Security, LLC
// for the U.S. Department of Energy/National Nuclear Security Administration. All rights
// in the program are reserved by Triad National Security, LLC, and the U.S. Department
// of Energy/National Nuclear Security Administration. The Government is granted for
// itself and others acting on its behalf a nonexclusive, paid-up, irrevocable worldwide
// license in this material to reproduce, prepare derivative works, distribute copies to
// the public, perform publicly and display publicly, and to permit others to do so.
//========================================================================================

#include "interface/container.hpp"

#include <cstdlib>
#include <memory>
#include <utility>
#include <vector>

#include "bvals/cc/bvals_cc.hpp"
#include "mesh/mesh.hpp"

namespace parthenon {

/// The new version of Add that takes the fourth dimension from
/// the metadata structure
template <typename T>
void Container<T>::Add(const std::string label, const Metadata &metadata) {
  // generate the vector and call Add
  const std::vector<int> &dims = metadata.Shape();
  Add(label, metadata, dims);
}

template <typename T>
void Container<T>::Add(const std::vector<std::string> labelArray,
                       const Metadata &metadata) {
  // generate the vector and call Add
  for (auto label : labelArray) {
    Add(label, metadata);
  }
}

template <typename T>
void Container<T>::Add(const std::vector<std::string> labelArray,
                       const Metadata &metadata, const std::vector<int> dims) {
  for (auto label : labelArray) {
    Add(label, metadata, dims);
  }
}

///
/// The internal routine for allocating an array.  This subroutine
/// is topology aware and will allocate accordingly.
///
/// @param label the name of the variable
/// @param dims the size of each element
/// @param metadata the metadata associated with the variable
template <typename T>
void Container<T>::Add(const std::string label, const Metadata &metadata,
                       const std::vector<int> dims) {
  std::array<int, 6> arrDims;
  calcArrDims_(arrDims, dims, metadata);

  // branch on kind of variable
  if (metadata.IsSet(Metadata::Sparse)) {
    // add a sparse variable
    if (sparseMap_.find(label) == sparseMap_.end()) {
      auto sv = std::make_shared<SparseVariable<T>>(label, metadata);
      Add(sv);
    }
    int varIndex = metadata.GetSparseId();
    sparseMap_[label]->Add(varIndex, arrDims);
    if (metadata.IsSet(Metadata::FillGhost)) {
      auto &v = sparseMap_[label]->Get(varIndex);
      v->allocateComms(pmy_block);
    }
  } else if (metadata.Where() == Metadata::Edge) {
    // add an edge variable
    std::cerr << "Accessing unliving edge array in stage" << std::endl;
    std::exit(1);
    // s->_edgeVector.push_back(
    //     new EdgeVariable(label, metadata,
    //                      pmy_block->ncells3, pmy_block->ncells2, pmy_block->ncells1));
  } else if (metadata.Where() == Metadata::Face) {
    if (!(metadata.IsSet(Metadata::OneCopy))) {
      std::cerr << "Currently one one-copy face fields are supported" << std::endl;
      std::exit(1);
    }
    if (metadata.IsSet(Metadata::FillGhost)) {
      std::cerr << "Ghost zones not yet supported for face fields" << std::endl;
      std::exit(1);
    }
    // add a face variable
    auto pfv = std::make_shared<FaceVariable<T>>(label, arrDims, metadata);
    Add(pfv);
  } else {
    auto sv = std::make_shared<CellVariable<T>>(label, arrDims, metadata);
    Add(sv);
    if (metadata.IsSet(Metadata::FillGhost)) {
      sv->allocateComms(pmy_block);
    }
  }
}

// Constructor for getting sub-containers
// the variables returned are all shallow copies of the src container.
// Optionally extract only some of the sparse ids of src variable.
template <typename T>
Container<T>::Container(const Container<T> &src, const std::vector<std::string> &names,
                        const std::vector<int> sparse_ids) {
  auto var_map = src.GetCellVariableMap();
  auto sparse_map = src.GetSparseMap();
  auto face_map = src.GetFaceMap();
  for (std::string name : names) {
    bool found = false;
    auto v = var_map.find(name);
    if (v != var_map.end()) {
      Add(v->second);
      found = true;
    }
    auto sv = sparse_map.find(name);
    if (sv != sparse_map.end()) {
      if (found) {
        std::cerr << "Container: " << name << " found more than once!" << std::endl;
        std::exit(1);
      }
      found = true;
      std::shared_ptr<SparseVariable<T>> newvar;
      if (sparse_ids.size() > 0) {
        newvar = std::make_shared<SparseVariable<T>>(sv->second, sparse_ids);
      } else {
        newvar = sv->second;
      }
      Add(newvar);
    }
    auto fv = face_map.find(name);
    if (fv != face_map.end()) {
      if (found) {
        std::cerr << "Container: " << name << " found more than once!" << std::endl;
        std::exit(1);
      }
      found = true;
      Add(fv->second);
    }
    if (!found) {
      std::cerr << "Container: " << name << " not found!" << std::endl;
      std::exit(1);
    }
  }
}
template <typename T>
Container<T>::Container(const Container<T> &src, const std::vector<MetadataFlag> &flags) {
  auto var_map = src.GetCellVariableMap();
  auto sparse_map = src.GetSparseMap();
  auto face_map = src.GetFaceMap();
  for (auto &it : var_map) {
    auto n = it.first;
    auto v = it.second;
    if (v->metadata().AnyFlagsSet(flags)) {
      Add(v);
    }
  }
  for (auto &it : sparse_map) {
    auto n = it.first;
    auto v = it.second;
    if (v->metadata().AnyFlagsSet(flags)) {
      Add(v);
    }
  }
  for (auto &it : face_map) {
    auto n = it.first;
    auto v = it.second;
    if (v->metadata().AnyFlagsSet(flags)) {
      Add(v);
    }
  }
}

// provides a container that has a single sparse slice
template <typename T>
std::shared_ptr<Container<T>> Container<T>::SparseSlice(int id) {
  auto c = std::make_shared<Container<T>>();

  // copy in private data
  c->pmy_block = pmy_block;

  // Note that all standard arrays get added
  // add standard arrays
  for (auto v : varVector_) {
    c->Add(v);
  }
  // for (auto v : s->_edgeVector) {
  //   EdgeVariable *vNew = new EdgeVariable(v->label(), *v);
  //   c.s->_edgeVector.push_back(vNew);
  // }
  for (auto v : faceVector_) {
    c->Add(v);
  }

  // Now copy in the specific arrays
  for (auto v : sparseVector_) {
    int index = v->GetIndex(id);
    if (index >= 0) {
      auto &vmat = v->Get(id);
      c->Add(vmat);
    }
  }

  return c;
}

/// Queries related to variable packs
/// TODO(JMM): Make sure this is thread-safe
/// TODO(JMM): Should the vector of names be sorted to enforce uniqueness?
/// This is a helper function that queries the cache for the given pack.
/// The strings are the keys and the lists are the values.
/// Inputs:
/// var_names = vector of names of variables to pack
/// flx_names = vector of names of flux variables to pack
/// vars = forward list of shared pointers of vars to pack
/// fvars = forward list of shared pointers of fluxes to pack
/// Outputs:
/// vmap = std::map from names to std::pairs of indices
///        indices are the locations in the outer Kokkos::view of the pack
///        indices represent inclusive bounds for, e.g., a sparse or tensor-valued
///        variable.
template <typename T>
VariableFluxPack<T> Container<T>::PackVariablesAndFluxesHelper_(
    const std::vector<std::string> &var_names, const std::vector<std::string> &flx_names,
    const vpack_types::VarList<T> &vars, const vpack_types::VarList<T> &fvars,
    PackIndexMap &vmap) {
  auto key = std::make_pair(var_names, flx_names);
  auto kvpair = varFluxPackMap_.find(key);
  if (kvpair == varFluxPackMap_.end()) {
    auto pack = MakeFluxPack(vars, fvars, &vmap);
    FluxPackIndxPair<T> value;
    value.pack = pack;
    value.map = vmap;
    varFluxPackMap_[key] = value;
    // varFluxPackMap_[key] = std::make_pair(pack,vmap);
    return pack;
  }
  vmap = (kvpair->second).map;
  return (kvpair->second).pack;
  // vmap = std::get<1>(kvpair->second);
  // return std::get<0>(kvpair->second);
}

template <typename T>
VariableFluxPack<T>
Container<T>::PackVariablesAndFluxes(const std::vector<std::string> &var_names,
                                     const std::vector<std::string> &flx_names,
                                     PackIndexMap &vmap) {
  // expanded names expands sparse variables to varname_idx, where idx is the sparse index
  // this is required since not all sparse indices of a variable are necessarily
  // included in a pack.
  std::vector<std::string> expanded_names;
  std::vector<std::string> all_flux_names;
  vpack_types::VarList<T> vars = MakeList_(var_names, expanded_names);
  vpack_types::VarList<T> fvars = MakeList_(flx_names, all_flux_names);
  return PackVariablesAndFluxesHelper_(expanded_names, all_flux_names, vars, fvars, vmap);
}
template <typename T>
VariableFluxPack<T>
Container<T>::PackVariablesAndFluxes(const std::vector<std::string> &var_names,
                                     const std::vector<std::string> &flx_names) {
  PackIndexMap vmap;
  return PackVariablesAndFluxes(var_names, flx_names, vmap);
}
template <typename T>
VariableFluxPack<T>
Container<T>::PackVariablesAndFluxes(const std::vector<MetadataFlag> &flags,
                                     PackIndexMap &vmap) {
  std::vector<std::string> vnams;
  vpack_types::VarList<T> vars = MakeList_(flags, vnams);
  return PackVariablesAndFluxesHelper_(vnams, vnams, vars, vars, vmap);
}
template <typename T>
VariableFluxPack<T>
Container<T>::PackVariablesAndFluxes(const std::vector<MetadataFlag> &flags) {
  PackIndexMap vmap;
  return PackVariablesAndFluxes(flags, vmap);
}

/// This is a helper function that queries the cache for the given pack.
/// The strings are the keys and the lists are the values.
/// Inputs:
/// var_names = vector of names of variables to pack
/// vars = forward list of shared pointers of vars to pack
/// Outputs:
/// vmap = std::map from names to std::pairs of indices
///        indices are the locations in the outer Kokkos::view of the pack
///        indices represent inclusive bounds for, e.g., a sparse or tensor-valued
///        variable.
template <typename T>
VariablePack<T> Container<T>::PackVariablesHelper_(const std::vector<std::string> &names,
                                                   const vpack_types::VarList<T> &vars,
                                                   PackIndexMap &vmap) {
  auto kvpair = varPackMap_.find(names);
  if (kvpair == varPackMap_.end()) {
    auto pack = MakePack<T>(vars, &vmap);
    PackIndxPair<T> value;
    value.pack = pack;
    value.map = vmap;
    varPackMap_[names] = value;
    // varPackMap_[names] = std::make_pair(pack,vmap);
    return pack;
  }
  vmap = (kvpair->second).map;
  return (kvpair->second).pack;
  // vmap = std::get<1>(kvpair->second);
  // return std::get<0>(kvpair->second);
}
template <typename T>
VariablePack<T> Container<T>::PackVariables(const std::vector<std::string> &names,
                                            const std::vector<int> &sparse_ids,
                                            PackIndexMap &vmap) {
  std::vector<std::string> expanded_names;
  vpack_types::VarList<T> vars = MakeList_(names, expanded_names, sparse_ids);
  return PackVariablesHelper_(expanded_names, vars, vmap);
}
template <typename T>
VariablePack<T> Container<T>::PackVariables(const std::vector<std::string> &names,
                                            const std::vector<int> &sparse_ids) {
  PackIndexMap vmap;
  return PackVariables(names, sparse_ids, vmap);
}
template <typename T>
VariablePack<T> Container<T>::PackVariables(const std::vector<std::string> &names,
                                            PackIndexMap &vmap) {
  return PackVariables(names, {}, vmap);
}
template <typename T>
VariablePack<T> Container<T>::PackVariables(const std::vector<std::string> &names) {
  PackIndexMap vmap;
  return PackVariables(names, {}, vmap);
}
template <typename T>
VariablePack<T> Container<T>::PackVariables(const std::vector<MetadataFlag> &flags,
                                            PackIndexMap &vmap) {
  std::vector<std::string> vnams;
  vpack_types::VarList<T> vars = MakeList_(flags, vnams);
  return PackVariablesHelper_(vnams, vars, vmap);
}
template <typename T>
VariablePack<T> Container<T>::PackVariables(const std::vector<MetadataFlag> &flags) {
  PackIndexMap vmap;
  return PackVariables(flags, vmap);
}
template <typename T>
VariablePack<T> Container<T>::PackVariables(PackIndexMap &vmap) {
  std::vector<std::string> vnams;
  vpack_types::VarList<T> vars = MakeList_(vnams);
  return PackVariablesHelper_(vnams, vars, vmap);
}
template <typename T>
VariablePack<T> Container<T>::PackVariables() {
  PackIndexMap vmap;
  return PackVariables(vmap);
}

// From a given container, extract all variables and all fields in sparse variables
// into a single linked list of variables. The sparse fields are then named
// variable_index.
// The names of the non-sparse variables and the sparse fields are then
// packed into the std::vector "expanded_names," which is used as the key for
// the pack cache.
template <typename T>
vpack_types::VarList<T>
Container<T>::MakeList_(std::vector<std::string> &expanded_names) {
  int size = 0;
  vpack_types::VarList<T> vars;
  // reverse iteration through variables to preserve ordering in forward list
  for (auto it = varVector_.rbegin(); it != varVector_.rend(); ++it) {
    auto v = *it;
    vars.push_front(v);
    size++;
  }
  for (auto it = sparseVector_.rbegin(); it != sparseVector_.rend(); ++it) {
    auto sv = *it;
    auto varvector = sv->GetVector();
    for (auto svit = varvector.rbegin(); svit != varvector.rend(); ++svit) {
      auto v = *svit;
      vars.push_front(v);
      size++;
    }
  }
  // second sweep to get the expanded names in the same order as the list.
  // Resize is faster than insert or push_back, since it requires
  // only one resize and O(N) copies.
  expanded_names.resize(size);
  int it = 0;
  for (auto &v : vars) {
    expanded_names[it++] = v->label();
  }
  return vars;
}
// These versions do the same as above, but instead of adding the full container,
// they add a subset of the container... specified by either variable names
// or by metadata flags. In the case of names, the list can optionally only contain
// some subset of the sparse ids in a sparse variable.
template <typename T>
vpack_types::VarList<T> Container<T>::MakeList_(const std::vector<std::string> &names,
                                                std::vector<std::string> &expanded_names,
                                                const std::vector<int> sparse_ids) {
  vpack_types::VarList<T> vars;
  // for (const auto &name : names) {
  for (auto n = names.rbegin(); n != names.rend(); ++n) {
    auto it = varMap_.find(*n);
    if (it != varMap_.end()) {
      vars.push_front(it->second);
      // expanded_names.push_back(name);
      continue;
    }
    auto sit = sparseMap_.find(*n);
    if (sit != sparseMap_.end()) {
      if (sparse_ids.size() > 0) {
        for (auto s = sparse_ids.rbegin(); s != sparse_ids.rend(); ++s) {
          vars.push_front(Get(*n, *s));
        }
      } else {
        auto &svec = (sit->second)->GetVector();
        for (auto s = svec.rbegin(); s != svec.rend(); ++s) {
          vars.push_front(*s);
        }
      }
    }
  }
  for (auto &v : vars) {
    expanded_names.push_back(v->label());
  }
  return vars;
}
template <typename T>
vpack_types::VarList<T>
Container<T>::MakeList_(const std::vector<MetadataFlag> &flags,
                        std::vector<std::string> &expanded_names) {
  auto subcontainer = Container(*this, flags);
  auto vars = subcontainer.MakeList_(expanded_names);
  return vars;
}

// TODO(JMM): this could be cleaned up, I think.
// Maybe do only one loop, or do the cleanup at the end.
template <typename T>
void Container<T>::Remove(const std::string label) {
  throw std::runtime_error("Container<T>::Remove not yet implemented");
}

template <typename T>
TaskStatus Container<T>::SendFluxCorrection() {
  for (auto &v : varVector_) {
    if (v->IsSet(Metadata::Independent)) {
      v->vbvar->SendFluxCorrection();
    }
  }
  for (auto &sv : sparseVector_) {
    if ((sv->IsSet(Metadata::Independent))) {
      CellVariableVector<T> vvec = sv->GetVector();
      for (auto &v : vvec) {
        v->vbvar->SendFluxCorrection();
      }
    }
  }
  return TaskStatus::complete;
}

template <typename T>
TaskStatus Container<T>::ReceiveFluxCorrection() {
  int success = 0, total = 0;
  for (auto &v : varVector_) {
    if (v->IsSet(Metadata::Independent)) {
      if (v->vbvar->ReceiveFluxCorrection()) success++;
      total++;
    }
  }
  for (auto &sv : sparseVector_) {
    if (sv->IsSet(Metadata::Independent)) {
      CellVariableVector<T> vvec = sv->GetVector();
      for (auto &v : vvec) {
        if (v->vbvar->ReceiveFluxCorrection()) success++;
        total++;
      }
    }
  }
  if (success == total) return TaskStatus::complete;
  return TaskStatus::incomplete;
}

template <typename T>
TaskStatus Container<T>::SendBoundaryBuffers() {
  // sends the boundary
  debug = 0;
  for (auto &v : varVector_) {
    if (v->IsSet(Metadata::FillGhost)) {
      v->resetBoundary();
      v->vbvar->SendBoundaryBuffers();
    }
  }
  for (auto &sv : sparseVector_) {
    if (sv->IsSet(Metadata::FillGhost)) {
      CellVariableVector<T> vvec = sv->GetVector();
      for (auto &v : vvec) {
        v->resetBoundary();
        v->vbvar->SendBoundaryBuffers();
      }
    }
  }

  return TaskStatus::complete;
}

template <typename T>
void Container<T>::SetupPersistentMPI() {
  // setup persistent MPI
  for (auto &v : varVector_) {
    if (v->IsSet(Metadata::FillGhost)) {
      v->resetBoundary();
      v->vbvar->SetupPersistentMPI();
    }
  }
  for (auto &sv : sparseVector_) {
    if (sv->IsSet(Metadata::FillGhost)) {
      CellVariableVector<T> vvec = sv->GetVector();
      for (auto &v : vvec) {
        v->resetBoundary();
        v->vbvar->SetupPersistentMPI();
      }
    }
  }
  return;
}

template <typename T>
TaskStatus Container<T>::ReceiveBoundaryBuffers() {
  bool ret;
  ret = true;
  // receives the boundary
  for (auto &v : varVector_) {
    if (!v->mpiStatus) {
      if (v->IsSet(Metadata::FillGhost)) {
        // ret = ret & v->vbvar->ReceiveBoundaryBuffers();
        // In case we have trouble with multiple arrays causing
        // problems with task status, we should comment one line
        // above and uncomment the if block below
        v->resetBoundary();
        v->mpiStatus = v->vbvar->ReceiveBoundaryBuffers();
        ret = (ret & v->mpiStatus);
      }
    }
  }
  for (auto &sv : sparseVector_) {
    if (sv->IsSet(Metadata::FillGhost)) {
      CellVariableVector<T> vvec = sv->GetVector();
      for (auto &v : vvec) {
        if (!v->mpiStatus) {
          v->resetBoundary();
          v->mpiStatus = v->vbvar->ReceiveBoundaryBuffers();
          ret = (ret & v->mpiStatus);
        }
      }
    }
  }

  if (ret) return TaskStatus::complete;
  return TaskStatus::incomplete;
}

template <typename T>
<<<<<<< HEAD
void Container<T>::ReceiveAndSetBoundariesWithWait() {
=======
TaskStatus Container<T>::ReceiveAndSetBoundariesWithWait() {
  //  std::cout << "_________RSET from stage:"<<s->name()<<std::endl;
>>>>>>> ce2b6d63
  for (auto &v : varVector_) {
    if ((!v->mpiStatus) && v->IsSet(Metadata::FillGhost)) {
      v->resetBoundary();
      v->vbvar->ReceiveAndSetBoundariesWithWait();
      v->mpiStatus = true;
    }
  }
  for (auto &sv : sparseVector_) {
    if ((sv->IsSet(Metadata::FillGhost))) {
      CellVariableVector<T> vvec = sv->GetVector();
      for (auto &v : vvec) {
        if (!v->mpiStatus) {
          v->resetBoundary();
          v->vbvar->ReceiveAndSetBoundariesWithWait();
          v->mpiStatus = true;
        }
      }
    }
  }
  return TaskStatus::complete;
}
// This really belongs in Container.cpp. However if I put it in there,
// the meshblock file refuses to compile.  Don't know what's going on
// there, but for now this is the workaround at the expense of code
// bloat.
template <typename T>
<<<<<<< HEAD
void Container<T>::SetBoundaries() {
=======
TaskStatus Container<T>::SetBoundaries() {
  //    std::cout << "in set" << std::endl;
  // sets the boundary
  //  std::cout << "_________BSET from stage:"<<s->name()<<std::endl;
>>>>>>> ce2b6d63
  for (auto &v : varVector_) {
    if (v->IsSet(Metadata::FillGhost)) {
      v->resetBoundary();
      v->vbvar->SetBoundaries();
    }
  }
  for (auto &sv : sparseVector_) {
    if (sv->IsSet(Metadata::FillGhost)) {
      CellVariableVector<T> vvec = sv->GetVector();
      for (auto &v : vvec) {
        v->resetBoundary();
        v->vbvar->SetBoundaries();
      }
    }
  }
  return TaskStatus::complete;
}

template <typename T>
void Container<T>::ResetBoundaryCellVariables() {
  for (auto &v : varVector_) {
    if (v->IsSet(Metadata::FillGhost)) {
      v->vbvar->var_cc = v->data;
    }
  }
  for (auto &sv : sparseVector_) {
    if (sv->IsSet(Metadata::FillGhost)) {
      CellVariableVector<T> vvec = sv->GetVector();
      for (auto &v : vvec) {
        v->vbvar->var_cc = v->data;
      }
    }
  }
}

template <typename T>
<<<<<<< HEAD
void Container<T>::StartReceiving(BoundaryCommSubset phase) {
=======
TaskStatus Container<T>::StartReceiving(BoundaryCommSubset phase) {
  //    std::cout << "in set" << std::endl;
  // sets the boundary
  //  std::cout << "________CLEAR from stage:"<<s->name()<<std::endl;
>>>>>>> ce2b6d63
  for (auto &v : varVector_) {
    if (v->IsSet(Metadata::FillGhost)) {
      v->resetBoundary();
      v->vbvar->StartReceiving(phase);
      v->mpiStatus = false;
    }
  }
  for (auto &sv : sparseVector_) {
    if (sv->IsSet(Metadata::FillGhost)) {
      CellVariableVector<T> vvec = sv->GetVector();
      for (auto &v : vvec) {
        v->resetBoundary();
        v->vbvar->StartReceiving(phase);
        v->mpiStatus = false;
      }
    }
  }
  return TaskStatus::complete;
}

template <typename T>
<<<<<<< HEAD
void Container<T>::ClearBoundary(BoundaryCommSubset phase) {
=======
TaskStatus Container<T>::ClearBoundary(BoundaryCommSubset phase) {
  //    std::cout << "in set" << std::endl;
  // sets the boundary
  //  std::cout << "________CLEAR from stage:"<<s->name()<<std::endl;
>>>>>>> ce2b6d63
  for (auto &v : varVector_) {
    if (v->IsSet(Metadata::FillGhost)) {
      v->vbvar->ClearBoundary(phase);
    }
  }
  for (auto &sv : sparseVector_) {
    if (sv->IsSet(Metadata::FillGhost)) {
      CellVariableVector<T> vvec = sv->GetVector();
      for (auto &v : vvec) {
        v->vbvar->ClearBoundary(phase);
      }
    }
  }
  return TaskStatus::complete;
}

template <typename T>
void Container<T>::Print() {
  std::cout << "Variables are:\n";
  for (auto v : varVector_) {
    std::cout << " cell: " << v->info() << std::endl;
  }
  for (auto v : faceVector_) {
    std::cout << " face: " << v->info() << std::endl;
  }
  for (auto v : sparseVector_) {
    std::cout << " sparse:" << v->info() << std::endl;
  }
}

template <typename T>
void Container<T>::calcArrDims_(std::array<int, 6> &arrDims, const std::vector<int> &dims,
                                const Metadata &metadata) {
  const int N = dims.size();

  if (metadata.Where() == Metadata::Cell || metadata.Where() == Metadata::Face ||
      metadata.Where() == Metadata::Edge || metadata.Where() == Metadata::Node) {
    // Let the FaceVariable, EdgeVariable, and NodeVariable
    // classes add the +1's where needed.  They all expect
    // these dimensions to be the number of cells in each
    // direction, NOT the size of the arrays
    assert(N >= 0 && N <= 3);
    const IndexDomain entire = IndexDomain::entire;
    arrDims[0] = pmy_block->cellbounds.ncellsi(entire);
    arrDims[1] = pmy_block->cellbounds.ncellsj(entire);
    arrDims[2] = pmy_block->cellbounds.ncellsk(entire);
    for (int i = 0; i < N; i++)
      arrDims[i + 3] = dims[i];
    for (int i = N; i < 3; i++)
      arrDims[i + 3] = 1;
  } else {
    // This variable is not necessarily tied to any specific
    // mesh element, so dims will be used as the actual array
    // size in each dimension
    assert(N >= 1 && N <= 6);
    for (int i = 0; i < N; i++)
      arrDims[i] = dims[i];
    for (int i = N; i < 6; i++)
      arrDims[i] = 1;
  }
}

template class Container<double>;

} // namespace parthenon<|MERGE_RESOLUTION|>--- conflicted
+++ resolved
@@ -568,12 +568,8 @@
 }
 
 template <typename T>
-<<<<<<< HEAD
-void Container<T>::ReceiveAndSetBoundariesWithWait() {
-=======
 TaskStatus Container<T>::ReceiveAndSetBoundariesWithWait() {
   //  std::cout << "_________RSET from stage:"<<s->name()<<std::endl;
->>>>>>> ce2b6d63
   for (auto &v : varVector_) {
     if ((!v->mpiStatus) && v->IsSet(Metadata::FillGhost)) {
       v->resetBoundary();
@@ -600,14 +596,10 @@
 // there, but for now this is the workaround at the expense of code
 // bloat.
 template <typename T>
-<<<<<<< HEAD
-void Container<T>::SetBoundaries() {
-=======
 TaskStatus Container<T>::SetBoundaries() {
   //    std::cout << "in set" << std::endl;
   // sets the boundary
   //  std::cout << "_________BSET from stage:"<<s->name()<<std::endl;
->>>>>>> ce2b6d63
   for (auto &v : varVector_) {
     if (v->IsSet(Metadata::FillGhost)) {
       v->resetBoundary();
@@ -644,14 +636,10 @@
 }
 
 template <typename T>
-<<<<<<< HEAD
-void Container<T>::StartReceiving(BoundaryCommSubset phase) {
-=======
 TaskStatus Container<T>::StartReceiving(BoundaryCommSubset phase) {
   //    std::cout << "in set" << std::endl;
   // sets the boundary
   //  std::cout << "________CLEAR from stage:"<<s->name()<<std::endl;
->>>>>>> ce2b6d63
   for (auto &v : varVector_) {
     if (v->IsSet(Metadata::FillGhost)) {
       v->resetBoundary();
@@ -673,14 +661,10 @@
 }
 
 template <typename T>
-<<<<<<< HEAD
-void Container<T>::ClearBoundary(BoundaryCommSubset phase) {
-=======
 TaskStatus Container<T>::ClearBoundary(BoundaryCommSubset phase) {
   //    std::cout << "in set" << std::endl;
   // sets the boundary
   //  std::cout << "________CLEAR from stage:"<<s->name()<<std::endl;
->>>>>>> ce2b6d63
   for (auto &v : varVector_) {
     if (v->IsSet(Metadata::FillGhost)) {
       v->vbvar->ClearBoundary(phase);
