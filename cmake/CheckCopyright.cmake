--- conflicted
+++ resolved
@@ -63,22 +63,6 @@
 
     list(APPEND OUTPUTS ${OUTPUT})
 
-<<<<<<< HEAD
-foreach(FILE ${COPYRIGHTABLE})
-    file(READ ${FILE} CONTENTS)
-    
-    if(CONTENTS)
-      string(REGEX MATCH "\\(C\\) \\(or copyright\\) ${LAST_UPDATED}\\. Triad National Security, LLC\\. All rights reserved\\." HAS_COPYRIGHT ${CONTENTS})
-
-      if (NOT HAS_COPYRIGHT)
-          message(FATAL_ERROR "File ${FILE} does not contain an up to date copy of the Triad copyright")
-      endif()
-
-    else()
-      message(FATAL_ERROR "File ${FILE} does not contain any content, the license is missing: ${CONTENTS}")
-    endif()
-endforeach()
-=======
     list(
         APPEND UPDATES
         COMMAND
@@ -96,5 +80,4 @@
     update-copyright
     ${UPDATES}
     COMMENT "Update Triad copyrights"
-)
->>>>>>> fd67581c
+)