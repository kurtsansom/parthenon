--- conflicted
+++ resolved
@@ -30,16 +30,13 @@
 stop linting by default. You can still lint using the \"lint\" target"
   ON
 )
-<<<<<<< HEAD
 option(PARTHENON_USE_LIGHTWEIGHT_HINT "Use Kokkos lightweight hint" OFF)
-=======
 option(
   PARTHENON_DISABLE_EXAMPLES 
   "Example drivers are built by default, set this to True to diable, note if regression tests are \
 built some, drivers needed by the regression tests will still be built." 
   OFF
 )
->>>>>>> b4922a97
 
 option(PARTHENON_ENABLE_UNIT_TESTS "Enable unit tests" ${BUILD_TESTING})
 option(PARTHENON_ENABLE_INTEGRATION_TESTS "Enable integration tests" ${BUILD_TESTING})
