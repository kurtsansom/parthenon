--- conflicted
+++ resolved
@@ -13,6 +13,7 @@
 ### Fixed (not changing behavior/API/variables/...)
 
 ### Infrastructure (changes irrelevant to downstream codes)
+- [[PR 407]](https://github.com/lanl/parthenon/pull/407) More cleanup, removed old bash scripts for ci.
 
 ### Removed (removing behavior/API/varaibles/...)
 
@@ -51,13 +52,9 @@
 - [[PR 382]](https://github.com/lanl/parthenon/pull/382) Adds output on fail for fast ci implementation on Darwin.
 - [[PR 362]](https://github.com/lanl/parthenon/pull/362) Small fix to clean regression tests output folder on reruns
 - [[PR 403]](https://github.com/lanl/parthenon/pull/403) Cleanup Codacy warnings
-<<<<<<< HEAD
-- [[PR 407]](https://github.com/lanl/parthenon/pull/407) More cleanup, removed old bash scripts for ci.
 
 ### Removed (removing behavior/API/varaibles/...)
-=======
 - [[PR 410]](https://github.com/lanl/parthenon/pull/410) Addresses issue of cpp linter calling python instead of python3
->>>>>>> abcc903f
 
 ## Release 0.3.0
 Date: 10/29/2020
