//========================================================================================
// Athena++ astrophysical MHD code
// Copyright(C) 2014 James M. Stone <jmstone@princeton.edu> and other code contributors
// Licensed under the 3-clause BSD License, see LICENSE file for details
//========================================================================================
// (C) (or copyright) 2020. Triad National Security, LLC. All rights reserved.
//
// This program was produced under U.S. Government contract 89233218CNA000001 for Los
// Alamos National Laboratory (LANL), which is operated by Triad National Security, LLC
// for the U.S. Department of Energy/National Nuclear Security Administration. All rights
// in the program are reserved by Triad National Security, LLC, and the U.S. Department
// of Energy/National Nuclear Security Administration. The Government is granted for
// itself and others acting on its behalf a nonexclusive, paid-up, irrevocable worldwide
// license in this material to reproduce, prepare derivative works, distribute copies to
// the public, perform publicly and display publicly, and to permit others to do so.
//========================================================================================
//! \file mesh.cpp
//  \brief implementation of functions in Mesh class

// C headers
// pre-C11: needed before including inttypes.h, else won't define int64_t for C++ code
// #define __STDC_FORMAT_MACROS

#define STR(str,idx,nbx) (std::string(str)+":rank="+std::to_string(Globals::my_rank)+":blk="+std::to_string(idx)+":of:"+std::to_string(nbx))

// C++ headers
#include <algorithm>
#include <cinttypes>  // format macro "PRId64" for fixed-width integer type std::int64_t
#include <cmath>      // std::abs(), std::pow()
#include <cstdint>    // std::int64_t fixed-wdith integer type alias
#include <cstdlib>
#include <cstring>    // std::memcpy()
#include <iomanip>    // std::setprecision()
#include <iostream>
#include <limits>
#include <sstream>
#include <stdexcept>  // runtime_error
#include <string>     // c_str()
#include <vector>
#include <unistd.h>   // usleep

// Athena++ headers
#include "athena.hpp"
#include "athena_arrays.hpp"
#include "bvals/bvals.hpp"
#include "coordinates/coordinates.hpp"
#include "globals.hpp"
#include "outputs/io_wrapper.hpp"
#include "parameter_input.hpp"
#include "utils/buffer_utils.hpp"
#include "mesh.hpp"
#include "mesh_refinement.hpp"
#include "meshblock_tree.hpp"
#include "better_boundaries/boundary_conditions.hpp"

// MPI/OpenMP header
#ifdef MPI_PARALLEL
#include <mpi.h>
#endif

namespace parthenon {
//----------------------------------------------------------------------------------------
// Mesh constructor, builds mesh at start of calculation using parameters in input file

Mesh::Mesh(ParameterInput *pin,
    Properties_t &properties, Packages_t &packages, int mesh_test) :
    // public members:
    // aggregate initialization of RegionSize struct:
    mesh_size{pin->GetReal("mesh", "x1min"), pin->GetReal("mesh", "x2min"),
      pin->GetReal("mesh", "x3min"), pin->GetReal("mesh", "x1max"),
      pin->GetReal("mesh", "x2max"), pin->GetReal("mesh", "x3max"),
      pin->GetOrAddReal("mesh", "x1rat", 1.0),
      pin->GetOrAddReal("mesh", "x2rat", 1.0),
      pin->GetOrAddReal("mesh", "x3rat", 1.0),
      pin->GetInteger("mesh", "nx1"), pin->GetInteger("mesh", "nx2"),
      pin->GetInteger("mesh", "nx3") },
  mesh_bcs{GetBoundaryFlag(pin->GetOrAddString("mesh", "ix1_bc", "none")),
        GetBoundaryFlag(pin->GetOrAddString("mesh", "ox1_bc", "none")),
        GetBoundaryFlag(pin->GetOrAddString("mesh", "ix2_bc", "none")),
        GetBoundaryFlag(pin->GetOrAddString("mesh", "ox2_bc", "none")),
        GetBoundaryFlag(pin->GetOrAddString("mesh", "ix3_bc", "none")),
        GetBoundaryFlag(pin->GetOrAddString("mesh", "ox3_bc", "none"))},
  ndim((mesh_size.nx3>1) ? 3 : ((mesh_size.nx2>1) ? 2 : 1)),
  adaptive(pin->GetOrAddString("mesh", "refinement", "none") == "adaptive"
           ? true : false),
  multilevel((adaptive || pin->GetOrAddString("mesh", "refinement", "none") == "static")
             ? true : false),
  start_time(pin->GetOrAddReal("time", "start_time", 0.0)), time(start_time),
  tlim(pin->GetReal("time", "tlim")), dt(std::numeric_limits<Real>::max()),
  dt_hyperbolic(dt), dt_parabolic(dt), dt_user(dt),
  nlim(pin->GetOrAddInteger("time", "nlim", -1)), ncycle(),
  ncycle_out(pin->GetOrAddInteger("time", "ncycle_out", 1)),
  dt_diagnostics(pin->GetOrAddInteger("time", "dt_diagnostics", -1)),
  nbnew(), nbdel(),
  step_since_lb(), gflag(),
  pblock(nullptr),
  properties(properties),
  packages(packages),
  // private members:
  next_phys_id_(), num_mesh_threads_(pin->GetOrAddInteger("mesh", "num_threads", 1)),
  tree(this),
  use_uniform_meshgen_fn_{true, true, true},
  nreal_user_mesh_data_(), nint_user_mesh_data_(), nuser_history_output_(),
  lb_flag_(true), lb_automatic_(), lb_manual_(),
  MeshGenerator_{UniformMeshGeneratorX1, UniformMeshGeneratorX2,
        UniformMeshGeneratorX3},
  BoundaryFunction_{nullptr, nullptr, nullptr, nullptr, nullptr, nullptr},
<<<<<<< HEAD
  AMRFlag_{}, UserSourceTerm_{}, UserTimeStep_{}, ViscosityCoeff_{},
  ConductionCoeff_{}, FieldDiffusivity_{} {
=======
  AMRFlag_{}, UserSourceTerm_{}, UserTimeStep_{}, FieldDiffusivity_{}, pblock(nullptr) {
>>>>>>> 003f7879
    std::stringstream msg;
    RegionSize block_size;
    MeshBlock *pfirst{};
    BoundaryFlag block_bcs[6];
    std::int64_t nbmax;

    // mesh test
    if (mesh_test > 0) Globals::nranks = mesh_test;

#ifdef MPI_PARALLEL
    // reserve phys=0 for former TAG_AMR=8; now hard-coded in Mesh::CreateAMRMPITag()
    next_phys_id_  = 1;
    ReserveMeshBlockPhysIDs();
#endif

    // check number of OpenMP threads for mesh
    if (num_mesh_threads_ < 1) {
      msg << "### FATAL ERROR in Mesh constructor" << std::endl
          << "Number of OpenMP threads must be >= 1, but num_threads="
          << num_mesh_threads_ << std::endl;
      ATHENA_ERROR(msg);
    }

    // check number of grid cells in root level of mesh from input file.
    if (mesh_size.nx1 < 4) {
      msg << "### FATAL ERROR in Mesh constructor" << std::endl
          << "In mesh block in input file nx1 must be >= 4, but nx1="
          << mesh_size.nx1 << std::endl;
      ATHENA_ERROR(msg);
    }
    if (mesh_size.nx2 < 1) {
      msg << "### FATAL ERROR in Mesh constructor" << std::endl
          << "In mesh block in input file nx2 must be >= 1, but nx2="
          << mesh_size.nx2 << std::endl;
      ATHENA_ERROR(msg);
    }
    if (mesh_size.nx3 < 1) {
      msg << "### FATAL ERROR in Mesh constructor" << std::endl
          << "In mesh block in input file nx3 must be >= 1, but nx3="
          << mesh_size.nx3 << std::endl;
      ATHENA_ERROR(msg);
    }
    if (mesh_size.nx2 == 1 && mesh_size.nx3 > 1) {
      msg << "### FATAL ERROR in Mesh constructor" << std::endl
          << "In mesh block in input file: nx2=1, nx3=" << mesh_size.nx3
          << ", 2D problems in x1-x3 plane not supported" << std::endl;
      ATHENA_ERROR(msg);
    }

    // check physical size of mesh (root level) from input file.
    if (mesh_size.x1max <= mesh_size.x1min) {
      msg << "### FATAL ERROR in Mesh constructor" << std::endl
          << "Input x1max must be larger than x1min: x1min=" << mesh_size.x1min
          << " x1max=" << mesh_size.x1max << std::endl;
      ATHENA_ERROR(msg);
    }
    if (mesh_size.x2max <= mesh_size.x2min) {
      msg << "### FATAL ERROR in Mesh constructor" << std::endl
          << "Input x2max must be larger than x2min: x2min=" << mesh_size.x2min
          << " x2max=" << mesh_size.x2max << std::endl;
      ATHENA_ERROR(msg);
    }
    if (mesh_size.x3max <= mesh_size.x3min) {
      msg << "### FATAL ERROR in Mesh constructor" << std::endl
          << "Input x3max must be larger than x3min: x3min=" << mesh_size.x3min
          << " x3max=" << mesh_size.x3max << std::endl;
      ATHENA_ERROR(msg);
    }

    // check the consistency of the periodic boundaries
    if ( ((mesh_bcs[BoundaryFace::inner_x1] == BoundaryFlag::periodic
           &&   mesh_bcs[BoundaryFace::outer_x1] != BoundaryFlag::periodic)
          ||  (mesh_bcs[BoundaryFace::inner_x1] != BoundaryFlag::periodic
               &&   mesh_bcs[BoundaryFace::outer_x1] == BoundaryFlag::periodic))
         ||  (mesh_size.nx2 > 1
              && ((mesh_bcs[BoundaryFace::inner_x2] == BoundaryFlag::periodic
                   &&   mesh_bcs[BoundaryFace::outer_x2] != BoundaryFlag::periodic)
                  ||  (mesh_bcs[BoundaryFace::inner_x2] != BoundaryFlag::periodic
                       &&   mesh_bcs[BoundaryFace::outer_x2] == BoundaryFlag::periodic)))
         ||  (mesh_size.nx3 > 1
              && ((mesh_bcs[BoundaryFace::inner_x3] == BoundaryFlag::periodic
                   &&   mesh_bcs[BoundaryFace::outer_x3] != BoundaryFlag::periodic)
                  ||  (mesh_bcs[BoundaryFace::inner_x3] != BoundaryFlag::periodic
                       &&   mesh_bcs[BoundaryFace::outer_x3] == BoundaryFlag::periodic)))) {
      msg << "### FATAL ERROR in Mesh constructor" << std::endl
          << "When periodic boundaries are in use, both sides must be periodic."
          << std::endl;
      ATHENA_ERROR(msg);
    }

    // read and set MeshBlock parameters
    block_size.x1rat = mesh_size.x1rat;
    block_size.x2rat = mesh_size.x2rat;
    block_size.x3rat = mesh_size.x3rat;
    block_size.nx1 = pin->GetOrAddInteger("meshblock", "nx1", mesh_size.nx1);
    if (ndim >= 2)
      block_size.nx2 = pin->GetOrAddInteger("meshblock", "nx2", mesh_size.nx2);
    else
      block_size.nx2 = mesh_size.nx2;
    if (ndim >= 3)
      block_size.nx3 = pin->GetOrAddInteger("meshblock", "nx3", mesh_size.nx3);
    else
      block_size.nx3 = mesh_size.nx3;

    // check consistency of the block and mesh
    if (mesh_size.nx1 % block_size.nx1 != 0
        || mesh_size.nx2 % block_size.nx2 != 0
        || mesh_size.nx3 % block_size.nx3 != 0) {
      msg << "### FATAL ERROR in Mesh constructor" << std::endl
          << "the Mesh must be evenly divisible by the MeshBlock" << std::endl;
      ATHENA_ERROR(msg);
    }
    if (block_size.nx1 < 4 || (block_size.nx2 < 4 && (ndim >= 2))
        || (block_size.nx3 < 4 && (ndim >= 3))) {
      msg << "### FATAL ERROR in Mesh constructor" << std::endl
<< "block_size must be larger than or equal to 4 cells." << std::endl;
    ATHENA_ERROR(msg);
  }

  // calculate the number of the blocks
  nrbx1 = mesh_size.nx1/block_size.nx1;
  nrbx2 = mesh_size.nx2/block_size.nx2;
  nrbx3 = mesh_size.nx3/block_size.nx3;
  nbmax = (nrbx1 > nrbx2) ? nrbx1:nrbx2;
  nbmax = (nbmax > nrbx3) ? nbmax:nrbx3;

  // initialize user-enrollable functions
  if (mesh_size.x1rat != 1.0) {
    use_uniform_meshgen_fn_[X1DIR] = false;
    MeshGenerator_[X1DIR] = DefaultMeshGeneratorX1;
  }
  if (mesh_size.x2rat != 1.0) {
    use_uniform_meshgen_fn_[X2DIR] = false;
    MeshGenerator_[X2DIR] = DefaultMeshGeneratorX2;
  }
  if (mesh_size.x3rat != 1.0) {
    use_uniform_meshgen_fn_[X3DIR] = false;
    MeshGenerator_[X3DIR] = DefaultMeshGeneratorX3;
  }

  // calculate the logical root level and maximum level
  for (root_level=0; (1<<root_level) < nbmax; root_level++) {}
  current_level = root_level;

  tree.CreateRootGrid();

  // Load balancing flag and parameters
#ifdef MPI_PARALLEL
  if (pin->GetOrAddString("loadbalancing","balancer","default") == "automatic")
    lb_automatic_ = true;
  else if (pin->GetOrAddString("loadbalancing","balancer","default") == "manual")
    lb_manual_ = true;
  lb_tolerance_ = pin->GetOrAddReal("loadbalancing","tolerance",0.5);
  lb_interval_ = pin->GetOrAddReal("loadbalancing","interval",10);
#endif

  // SMR / AMR:
  if (adaptive) {
    max_level = pin->GetOrAddInteger("mesh", "numlevel", 1) + root_level - 1;
    if (max_level > 63) {
      msg << "### FATAL ERROR in Mesh constructor" << std::endl
          << "The number of the refinement level must be smaller than "
          << 63 - root_level + 1 << "." << std::endl;
      ATHENA_ERROR(msg);
    }
  } else {
    max_level = 63;
  }

  InitUserMeshData(pin);

  if (multilevel) {
    if (block_size.nx1 % 2 == 1 || (block_size.nx2 % 2 == 1 && (ndim >= 2))
        || (block_size.nx3 % 2 == 1 && (ndim >= 3))) {
      msg << "### FATAL ERROR in Mesh constructor" << std::endl
          << "The size of MeshBlock must be divisible by 2 in order to use SMR or AMR."
          << std::endl;
      ATHENA_ERROR(msg);
    }

    InputBlock *pib = pin->pfirst_block;
    while (pib != nullptr) {
      if (pib->block_name.compare(0, 10, "refinement") == 0) {
        RegionSize ref_size;
        ref_size.x1min = pin->GetReal(pib->block_name, "x1min");
        ref_size.x1max = pin->GetReal(pib->block_name, "x1max");
        if (ndim >= 2) {
          ref_size.x2min = pin->GetReal(pib->block_name, "x2min");
          ref_size.x2max = pin->GetReal(pib->block_name, "x2max");
        } else {
          ref_size.x2min = mesh_size.x2min;
          ref_size.x2max = mesh_size.x2max;
        }
        if (ndim == 3) {
          ref_size.x3min = pin->GetReal(pib->block_name, "x3min");
          ref_size.x3max = pin->GetReal(pib->block_name, "x3max");
        } else {
          ref_size.x3min = mesh_size.x3min;
          ref_size.x3max = mesh_size.x3max;
        }
        int ref_lev = pin->GetInteger(pib->block_name, "level");
        int lrlev = ref_lev + root_level;
        if (lrlev > current_level) current_level = lrlev;
        // range check
        if (ref_lev < 1) {
          msg << "### FATAL ERROR in Mesh constructor" << std::endl
              << "Refinement level must be larger than 0 (root level = 0)" << std::endl;
          ATHENA_ERROR(msg);
        }
        if (lrlev > max_level) {
          msg << "### FATAL ERROR in Mesh constructor" << std::endl
              << "Refinement level exceeds the maximum level (specify "
              << "'maxlevel' parameter in <mesh> input block if adaptive)."
              << std::endl;
          ATHENA_ERROR(msg);
        }
        if (ref_size.x1min > ref_size.x1max || ref_size.x2min > ref_size.x2max
            || ref_size.x3min > ref_size.x3max)  {
          msg << "### FATAL ERROR in Mesh constructor" << std::endl
              << "Invalid refinement region is specified."<<  std::endl;
          ATHENA_ERROR(msg);
        }
        if (ref_size.x1min < mesh_size.x1min || ref_size.x1max > mesh_size.x1max
            || ref_size.x2min < mesh_size.x2min || ref_size.x2max > mesh_size.x2max
            || ref_size.x3min < mesh_size.x3min || ref_size.x3max > mesh_size.x3max) {
          msg << "### FATAL ERROR in Mesh constructor" << std::endl
              << "Refinement region must be smaller than the whole mesh." << std::endl;
          ATHENA_ERROR(msg);
        }
        // find the logical range in the ref_level
        // note: if this is too slow, this should be replaced with bi-section search.
        std::int64_t lx1min = 0, lx1max = 0, lx2min = 0, lx2max = 0,
                     lx3min = 0, lx3max = 0;
        std::int64_t lxmax = nrbx1*(1LL<<ref_lev);
        for (lx1min=0; lx1min<lxmax; lx1min++) {
          Real rx = ComputeMeshGeneratorX(lx1min+1, lxmax,
                                          use_uniform_meshgen_fn_[X1DIR]);
          if (MeshGenerator_[X1DIR](rx, mesh_size) > ref_size.x1min)
            break;
        }
        for (lx1max=lx1min; lx1max<lxmax; lx1max++) {
          Real rx = ComputeMeshGeneratorX(lx1max+1, lxmax,
                                          use_uniform_meshgen_fn_[X1DIR]);
          if (MeshGenerator_[X1DIR](rx, mesh_size) >= ref_size.x1max)
            break;
        }
        if (lx1min % 2 == 1) lx1min--;
        if (lx1max % 2 == 0) lx1max++;
        if (ndim >= 2) { // 2D or 3D
          lxmax = nrbx2*(1LL << ref_lev);
          for (lx2min=0; lx2min<lxmax; lx2min++) {
            Real rx = ComputeMeshGeneratorX(lx2min+1, lxmax,
                                            use_uniform_meshgen_fn_[X2DIR]);
            if (MeshGenerator_[X2DIR](rx, mesh_size) > ref_size.x2min)
              break;
          }
          for (lx2max=lx2min; lx2max<lxmax; lx2max++) {
            Real rx = ComputeMeshGeneratorX(lx2max+1, lxmax,
                                            use_uniform_meshgen_fn_[X2DIR]);
            if (MeshGenerator_[X2DIR](rx, mesh_size) >= ref_size.x2max)
              break;
          }
          if (lx2min % 2 == 1) lx2min--;
          if (lx2max % 2 == 0) lx2max++;
        }
        if (ndim == 3) { // 3D
          lxmax = nrbx3*(1LL<<ref_lev);
          for (lx3min=0; lx3min<lxmax; lx3min++) {
            Real rx = ComputeMeshGeneratorX(lx3min+1, lxmax,
                                            use_uniform_meshgen_fn_[X3DIR]);
            if (MeshGenerator_[X3DIR](rx, mesh_size) > ref_size.x3min)
              break;
          }
          for (lx3max=lx3min; lx3max<lxmax; lx3max++) {
            Real rx = ComputeMeshGeneratorX(lx3max+1, lxmax,
                                            use_uniform_meshgen_fn_[X3DIR]);
            if (MeshGenerator_[X3DIR](rx, mesh_size) >= ref_size.x3max)
              break;
          }
          if (lx3min % 2 == 1) lx3min--;
          if (lx3max % 2 == 0) lx3max++;
        }
        // create the finest level
        if (ndim == 1) {
          for (std::int64_t i=lx1min; i<lx1max; i+=2) {
            LogicalLocation nloc;
            nloc.level=lrlev, nloc.lx1=i, nloc.lx2=0, nloc.lx3=0;
            int nnew;
            tree.AddMeshBlock(nloc, nnew);
          }
        }
        if (ndim == 2) {
          for (std::int64_t j=lx2min; j<lx2max; j+=2) {
            for (std::int64_t i=lx1min; i<lx1max; i+=2) {
              LogicalLocation nloc;
              nloc.level=lrlev, nloc.lx1=i, nloc.lx2=j, nloc.lx3=0;
              int nnew;
              tree.AddMeshBlock(nloc, nnew);
            }
          }
        }
        if (ndim == 3) {
          for (std::int64_t k=lx3min; k<lx3max; k+=2) {
            for (std::int64_t j=lx2min; j<lx2max; j+=2) {
              for (std::int64_t i=lx1min; i<lx1max; i+=2) {
                LogicalLocation nloc;
                nloc.level = lrlev, nloc.lx1 = i, nloc.lx2 = j, nloc.lx3 = k;
                int nnew;
                tree.AddMeshBlock(nloc, nnew);
              }
            }
          }
        }
      }
      pib = pib->pnext;
    }
  }

  // initial mesh hierarchy construction is completed here
  tree.CountMeshBlock(nbtotal);
  loclist = new LogicalLocation[nbtotal];
  tree.GetMeshBlockList(loclist, nullptr, nbtotal);

#ifdef MPI_PARALLEL
  // check if there are sufficient blocks
  if (nbtotal < Globals::nranks) {
    if (mesh_test == 0) {
      msg << "### FATAL ERROR in Mesh constructor" << std::endl
          << "Too few mesh blocks: nbtotal ("<< nbtotal <<") < nranks ("
          << Globals::nranks << ")" << std::endl;
      ATHENA_ERROR(msg);
    } else { // test
      std::cout << "### Warning in Mesh constructor" << std::endl
                << "Too few mesh blocks: nbtotal ("<< nbtotal <<") < nranks ("
                << Globals::nranks << ")" << std::endl;
    }
  }
#endif

  ranklist = new int[nbtotal];
  nslist = new int[Globals::nranks];
  nblist = new int[Globals::nranks];
  costlist = new double[nbtotal];
  if (adaptive) { // allocate arrays for AMR
    nref = new int[Globals::nranks];
    nderef = new int[Globals::nranks];
    rdisp = new int[Globals::nranks];
    ddisp = new int[Globals::nranks];
    bnref = new int[Globals::nranks];
    bnderef = new int[Globals::nranks];
    brdisp = new int[Globals::nranks];
    bddisp = new int[Globals::nranks];
  }

  // initialize cost array with the simplest estimate; all the blocks are equal
  for (int i=0; i<nbtotal; i++) costlist[i] = 1.0;

  CalculateLoadBalance(costlist, ranklist, nslist, nblist, nbtotal);

  // Output some diagnostic information to terminal

  // Output MeshBlock list and quit (mesh test only); do not create meshes
  if (mesh_test > 0) {
    if (Globals::my_rank == 0) OutputMeshStructure(ndim);
    return;
  }

  // create MeshBlock list for this process
  int nbs = nslist[Globals::my_rank];
  int nbe = nbs + nblist[Globals::my_rank] - 1;
  // create MeshBlock list for this process
  for (int i=nbs; i<=nbe; i++) {
    SetBlockSizeAndBoundaries(loclist[i], block_size, block_bcs);
    // create a block and add into the link list
    if (i == nbs) {
      pblock = new MeshBlock(i, i-nbs, loclist[i], block_size,
                             block_bcs, this, pin, properties,
                             packages, gflag);
      pfirst = pblock;
    } else {
      pblock->next = new MeshBlock(i, i-nbs, loclist[i], block_size,
                                   block_bcs, this, pin, properties,
                                   packages, gflag);
      pblock->next->prev = pblock;
      pblock = pblock->next;
    }
    pblock->pbval->SearchAndSetNeighbors(tree, ranklist, nslist);
  }
  pblock = pfirst;

  ResetLoadBalanceVariables();
}

//----------------------------------------------------------------------------------------
// Mesh constructor for restarts. Load the restart file

Mesh::Mesh(ParameterInput *pin, IOWrapper& resfile,
    Properties_t &properties, Packages_t &packages, int mesh_test) :
    // public members:
    // aggregate initialization of RegionSize struct:
    // (will be overwritten by memcpy from restart file, in this case)
    mesh_size{pin->GetReal("mesh", "x1min"), pin->GetReal("mesh", "x2min"),
              pin->GetReal("mesh", "x3min"), pin->GetReal("mesh", "x1max"),
              pin->GetReal("mesh", "x2max"), pin->GetReal("mesh", "x3max"),
              pin->GetOrAddReal("mesh", "x1rat", 1.0),
              pin->GetOrAddReal("mesh", "x2rat", 1.0),
              pin->GetOrAddReal("mesh", "x3rat", 1.0),
              pin->GetInteger("mesh", "nx1"), pin->GetInteger("mesh", "nx2"),
              pin->GetInteger("mesh", "nx3") },
    mesh_bcs{GetBoundaryFlag(pin->GetOrAddString("mesh", "ix1_bc", "none")),
             GetBoundaryFlag(pin->GetOrAddString("mesh", "ox1_bc", "none")),
             GetBoundaryFlag(pin->GetOrAddString("mesh", "ix2_bc", "none")),
             GetBoundaryFlag(pin->GetOrAddString("mesh", "ox2_bc", "none")),
             GetBoundaryFlag(pin->GetOrAddString("mesh", "ix3_bc", "none")),
             GetBoundaryFlag(pin->GetOrAddString("mesh", "ox3_bc", "none"))},
    ndim((mesh_size.nx3 > 1) ? 3 : ((mesh_size.nx2 > 1) ? 2 : 1)),
    adaptive(pin->GetOrAddString("mesh", "refinement", "none") == "adaptive"
             ? true : false),
    multilevel((adaptive || pin->GetOrAddString("mesh", "refinement", "none") == "static")
               ? true : false),
    start_time(pin->GetOrAddReal("time", "start_time", 0.0)), time(start_time),
    tlim(pin->GetReal("time", "tlim")), dt(std::numeric_limits<Real>::max()),
    dt_hyperbolic(dt), dt_parabolic(dt), dt_user(dt),
    nlim(pin->GetOrAddInteger("time", "nlim", -1)), ncycle(),
    ncycle_out(pin->GetOrAddInteger("time", "ncycle_out", 1)),
    dt_diagnostics(pin->GetOrAddInteger("time", "dt_diagnostics", -1)),
    nbnew(), nbdel(),
    step_since_lb(), gflag(),
    pblock(nullptr), 
    properties(properties),
    packages(packages),
    // private members:
    next_phys_id_(), num_mesh_threads_(pin->GetOrAddInteger("mesh", "num_threads", 1)),
    tree(this),
    use_uniform_meshgen_fn_{true, true, true},
    nreal_user_mesh_data_(), nint_user_mesh_data_(), nuser_history_output_(),
    lb_flag_(true), lb_automatic_(), lb_manual_(),
    MeshGenerator_{UniformMeshGeneratorX1, UniformMeshGeneratorX2,
                   UniformMeshGeneratorX3},
    BoundaryFunction_{nullptr, nullptr, nullptr, nullptr, nullptr, nullptr},
<<<<<<< HEAD
    AMRFlag_{}, UserSourceTerm_{}, UserTimeStep_{}, ViscosityCoeff_{},
    ConductionCoeff_{}, FieldDiffusivity_{} {
=======
    AMRFlag_{}, UserSourceTerm_{}, UserTimeStep_{}, FieldDiffusivity_{}, pblock(nullptr) {
>>>>>>> 003f7879
  std::stringstream msg;
  RegionSize block_size;
  BoundaryFlag block_bcs[6];
  MeshBlock *pfirst{};
  IOWrapperSizeT *offset{};
  IOWrapperSizeT datasize, listsize, headeroffset;

  // mesh test
  if (mesh_test > 0) Globals::nranks = mesh_test;

#ifdef MPI_PARALLEL
  // reserve phys=0 for former TAG_AMR=8; now hard-coded in Mesh::CreateAMRMPITag()
  next_phys_id_  = 1;
  ReserveMeshBlockPhysIDs();
#endif

  // check the number of OpenMP threads for mesh
  if (num_mesh_threads_ < 1) {
    msg << "### FATAL ERROR in Mesh constructor" << std::endl
        << "Number of OpenMP threads must be >= 1, but num_threads="
        << num_mesh_threads_ << std::endl;
    ATHENA_ERROR(msg);
  }

  // get the end of the header
  headeroffset = resfile.GetPosition();
  // read the restart file
  // the file is already open and the pointer is set to after <par_end>
  IOWrapperSizeT headersize = sizeof(int)*3+sizeof(Real)*2
                              + sizeof(RegionSize)+sizeof(IOWrapperSizeT);
  char *headerdata = new char[headersize];
  if (Globals::my_rank == 0) { // the master process reads the header data
    if (resfile.Read(headerdata, 1, headersize) != headersize) {
      msg << "### FATAL ERROR in Mesh constructor" << std::endl
          << "The restart file is broken." << std::endl;
      ATHENA_ERROR(msg);
    }
  }
#ifdef MPI_PARALLEL
  // then broadcast the header data
  MPI_Bcast(headerdata, headersize, MPI_BYTE, 0, MPI_COMM_WORLD);
#endif
  IOWrapperSizeT hdos = 0;
  std::memcpy(&nbtotal, &(headerdata[hdos]), sizeof(int));
  hdos += sizeof(int);
  std::memcpy(&root_level, &(headerdata[hdos]), sizeof(int));
  hdos += sizeof(int);
  current_level = root_level;
  std::memcpy(&mesh_size, &(headerdata[hdos]), sizeof(RegionSize));
  hdos += sizeof(RegionSize);
  std::memcpy(&time, &(headerdata[hdos]), sizeof(Real));
  hdos += sizeof(Real);
  std::memcpy(&dt, &(headerdata[hdos]), sizeof(Real));
  hdos += sizeof(Real);
  std::memcpy(&ncycle, &(headerdata[hdos]), sizeof(int));
  hdos += sizeof(int);
  std::memcpy(&datasize, &(headerdata[hdos]), sizeof(IOWrapperSizeT));
  hdos += sizeof(IOWrapperSizeT);   // (this updated value is never used)

  delete [] headerdata;

  // initialize
  loclist = new LogicalLocation[nbtotal];
  offset = new IOWrapperSizeT[nbtotal];
  costlist = new double[nbtotal];
  ranklist = new int[nbtotal];
  nslist = new int[Globals::nranks];
  nblist = new int[Globals::nranks];

  block_size.nx1 = pin->GetOrAddInteger("meshblock", "nx1", mesh_size.nx1);
  block_size.nx2 = pin->GetOrAddInteger("meshblock", "nx2", mesh_size.nx2);
  block_size.nx3 = pin->GetOrAddInteger("meshblock", "nx3", mesh_size.nx3);

  // calculate the number of the blocks
  nrbx1 = mesh_size.nx1/block_size.nx1;
  nrbx2 = mesh_size.nx2/block_size.nx2;
  nrbx3 = mesh_size.nx3/block_size.nx3;

  // initialize user-enrollable functions
  if (mesh_size.x1rat != 1.0) {
    use_uniform_meshgen_fn_[X1DIR] = false;
    MeshGenerator_[X1DIR] = DefaultMeshGeneratorX1;
  }
  if (mesh_size.x2rat != 1.0) {
    use_uniform_meshgen_fn_[X2DIR] = false;
    MeshGenerator_[X2DIR] = DefaultMeshGeneratorX2;
  }
  if (mesh_size.x3rat != 1.0) {
    use_uniform_meshgen_fn_[X3DIR] = false;
    MeshGenerator_[X3DIR] = DefaultMeshGeneratorX3;
  }

  // Load balancing flag and parameters
#ifdef MPI_PARALLEL
  if (pin->GetOrAddString("loadbalancing", "balancer", "default") == "automatic")
    lb_automatic_ = true;
  else if (pin->GetOrAddString("loadbalancing", "balancer", "default") == "manual")
    lb_manual_ = true;
  lb_tolerance_ = pin->GetOrAddReal("loadbalancing", "tolerance", 0.5);
  lb_interval_ = pin->GetOrAddReal("loadbalancing", "interval", 10);
#endif

  // SMR / AMR
  if (adaptive) {
    max_level = pin->GetOrAddInteger("mesh", "numlevel", 1) + root_level - 1;
    if (max_level > 63) {
      msg << "### FATAL ERROR in Mesh constructor" << std::endl
          << "The number of the refinement level must be smaller than "
          << 63 - root_level + 1 << "." << std::endl;
      ATHENA_ERROR(msg);
    }
  } else {
    max_level = 63;
  }

  InitUserMeshData(pin);

  // read user Mesh data
  IOWrapperSizeT udsize = 0;
  for (int n=0; n<nint_user_mesh_data_; n++)
    udsize += iuser_mesh_data[n].GetSizeInBytes();
  for (int n=0; n<nreal_user_mesh_data_; n++)
    udsize += ruser_mesh_data[n].GetSizeInBytes();
  if (udsize != 0) {
    char *userdata = new char[udsize];
    if (Globals::my_rank == 0) { // only the master process reads the ID list
      if (resfile.Read(userdata, 1, udsize) != udsize) {
        msg << "### FATAL ERROR in Mesh constructor" << std::endl
            << "The restart file is broken." << std::endl;
        ATHENA_ERROR(msg);
      }
    }
#ifdef MPI_PARALLEL
    // then broadcast the ID list
    MPI_Bcast(userdata, udsize, MPI_BYTE, 0, MPI_COMM_WORLD);
#endif

    IOWrapperSizeT udoffset=0;
    for (int n=0; n<nint_user_mesh_data_; n++) {
      std::memcpy(iuser_mesh_data[n].data(), &(userdata[udoffset]),
                  iuser_mesh_data[n].GetSizeInBytes());
      udoffset += iuser_mesh_data[n].GetSizeInBytes();
    }
    for (int n=0; n<nreal_user_mesh_data_; n++) {
      std::memcpy(ruser_mesh_data[n].data(), &(userdata[udoffset]),
                  ruser_mesh_data[n].GetSizeInBytes());
      udoffset += ruser_mesh_data[n].GetSizeInBytes();
    }
    delete [] userdata;
  }

  // read the ID list
  listsize = sizeof(LogicalLocation)+sizeof(Real);
  //allocate the idlist buffer
  char *idlist = new char[listsize*nbtotal];
  if (Globals::my_rank == 0) { // only the master process reads the ID list
    if (resfile.Read(idlist, listsize, nbtotal) != static_cast<unsigned int>(nbtotal)) {
      msg << "### FATAL ERROR in Mesh constructor" << std::endl
          << "The restart file is broken." << std::endl;
      ATHENA_ERROR(msg);
    }
  }
#ifdef MPI_PARALLEL
  // then broadcast the ID list
  MPI_Bcast(idlist, listsize*nbtotal, MPI_BYTE, 0, MPI_COMM_WORLD);
#endif

  int os = 0;
  for (int i=0; i<nbtotal; i++) {
    std::memcpy(&(loclist[i]), &(idlist[os]), sizeof(LogicalLocation));
    os += sizeof(LogicalLocation);
    std::memcpy(&(costlist[i]), &(idlist[os]), sizeof(double));
    os += sizeof(double);
    if (loclist[i].level > current_level) current_level = loclist[i].level;
  }
  delete [] idlist;

  // calculate the header offset and seek
  headeroffset += headersize + udsize + listsize*nbtotal;
  if (Globals::my_rank != 0)
    resfile.Seek(headeroffset);

  // rebuild the Block Tree
  tree.CreateRootGrid();
  for (int i=0; i<nbtotal; i++)
    tree.AddMeshBlockWithoutRefine(loclist[i]);
  int nnb;
  // check the tree structure, and assign GID
  tree.GetMeshBlockList(loclist, nullptr, nnb);
  if (nnb != nbtotal) {
    msg << "### FATAL ERROR in Mesh constructor" << std::endl
        << "Tree reconstruction failed. The total numbers of the blocks do not match. ("
        << nbtotal << " != " << nnb << ")" << std::endl;
    ATHENA_ERROR(msg);
  }

#ifdef MPI_PARALLEL
  if (nbtotal < Globals::nranks) {
    if (mesh_test == 0) {
      msg << "### FATAL ERROR in Mesh constructor" << std::endl
          << "Too few mesh blocks: nbtotal ("<< nbtotal <<") < nranks ("
          << Globals::nranks << ")" << std::endl;
      ATHENA_ERROR(msg);
    } else { // test
      std::cout << "### Warning in Mesh constructor" << std::endl
                << "Too few mesh blocks: nbtotal ("<< nbtotal <<") < nranks ("
                << Globals::nranks << ")" << std::endl;
      delete [] offset;
      return;
    }
  }
#endif

  if (adaptive) { // allocate arrays for AMR
    nref = new int[Globals::nranks];
    nderef = new int[Globals::nranks];
    rdisp = new int[Globals::nranks];
    ddisp = new int[Globals::nranks];
    bnref = new int[Globals::nranks];
    bnderef = new int[Globals::nranks];
    brdisp = new int[Globals::nranks];
    bddisp = new int[Globals::nranks];
  }

  CalculateLoadBalance(costlist, ranklist, nslist, nblist, nbtotal);

  // Output MeshBlock list and quit (mesh test only); do not create meshes
  if (mesh_test > 0) {
    if (Globals::my_rank == 0) OutputMeshStructure(ndim);
    delete [] offset;
    return;
  }

  // allocate data buffer
  int nb = nblist[Globals::my_rank];
  int nbs = nslist[Globals::my_rank];
  int nbe = nbs + nb - 1;
  char *mbdata = new char[datasize*nb];
  // load MeshBlocks (parallel)
  if (resfile.Read_at_all(mbdata, datasize, nb, headeroffset+nbs*datasize) !=
      static_cast<unsigned int>(nb)) {
    msg << "### FATAL ERROR in Mesh constructor" << std::endl
        << "The restart file is broken or input parameters are inconsistent."
        << std::endl;
    ATHENA_ERROR(msg);
  }
  for (int i=nbs; i<=nbe; i++) {
    // Match fixed-width integer precision of IOWrapperSizeT datasize
    std::uint64_t buff_os = datasize * (i-nbs);
    SetBlockSizeAndBoundaries(loclist[i], block_size, block_bcs);
    // create a block and add into the link list
    if (i == nbs) {
      pblock = new MeshBlock(i, i-nbs, this, pin, properties, packages, loclist[i], block_size,
                             block_bcs, costlist[i], mbdata+buff_os, gflag);
      pfirst = pblock;
    } else {
      pblock->next = new MeshBlock(i, i-nbs, this, pin, properties, packages, loclist[i], block_size,
                                   block_bcs, costlist[i], mbdata+buff_os, gflag);
      pblock->next->prev = pblock;
      pblock = pblock->next;
    }
    pblock->pbval->SearchAndSetNeighbors(tree, ranklist, nslist);
  }
  pblock = pfirst;
  delete [] mbdata;
  // check consistency
  if (datasize != pblock->GetBlockSizeInBytes()) {
    msg << "### FATAL ERROR in Mesh constructor" << std::endl
        << "The restart file is broken or input parameters are inconsistent."
        << std::endl;
    ATHENA_ERROR(msg);
  }

  ResetLoadBalanceVariables();

  // clean up
  delete [] offset;

}

//----------------------------------------------------------------------------------------
// destructor

Mesh::~Mesh() {
  if(pblock!=nullptr){
    while (pblock->prev != nullptr) // should not be true
      delete pblock->prev;
    while (pblock->next != nullptr)
      delete pblock->next;
    delete pblock;
  }
  delete [] nslist;
  delete [] nblist;
  delete [] ranklist;
  delete [] costlist;
  delete [] loclist;
  if (adaptive) { // deallocate arrays for AMR
    delete [] nref;
    delete [] nderef;
    delete [] rdisp;
    delete [] ddisp;
    delete [] bnref;
    delete [] bnderef;
    delete [] brdisp;
    delete [] bddisp;
  }
  // delete user Mesh data
  if (nreal_user_mesh_data_>0) delete [] ruser_mesh_data;
  if (nuser_history_output_ > 0) {
    delete [] user_history_output_names_;
    delete [] user_history_func_;
    delete [] user_history_ops_;
  }
  if (nint_user_mesh_data_>0) delete [] iuser_mesh_data;
}

//----------------------------------------------------------------------------------------
//! \fn void Mesh::OutputMeshStructure(int ndim)
//  \brief print the mesh structure information

void Mesh::OutputMeshStructure(int ndim) {
  RegionSize block_size;
  BoundaryFlag block_bcs[6];
  FILE *fp = nullptr;

  // open 'mesh_structure.dat' file
  if ((fp = std::fopen("mesh_structure.dat","wb")) == nullptr) {
    std::cout << "### ERROR in function Mesh::OutputMeshStructure" << std::endl
      << "Cannot open mesh_structure.dat" << std::endl;
    return;
  }

  // Write overall Mesh structure to stdout and file
  std::cout << std::endl;
  std::cout << "Root grid = " << nrbx1 << " x " << nrbx2 << " x " << nrbx3
            << " MeshBlocks" << std::endl;
  std::cout << "Total number of MeshBlocks = " << nbtotal << std::endl;
  std::cout << "Number of physical refinement levels = "
            << (current_level - root_level) << std::endl;
  std::cout << "Number of logical  refinement levels = " << current_level << std::endl;

  // compute/output number of blocks per level, and cost per level
  int *nb_per_plevel = new int[max_level];
  int *cost_per_plevel = new int[max_level];
  for (int i=0; i<=max_level; ++i) {
    nb_per_plevel[i] = 0;
    cost_per_plevel[i] = 0;
  }
  for (int i=0; i<nbtotal; i++) {
    nb_per_plevel[(loclist[i].level - root_level)]++;
    cost_per_plevel[(loclist[i].level - root_level)] += costlist[i];
  }
  for (int i=root_level; i<=max_level; i++) {
    if (nb_per_plevel[i-root_level] != 0) {
      std::cout << "  Physical level = " << i-root_level << " (logical level = " << i
                << "): " << nb_per_plevel[i-root_level] << " MeshBlocks, cost = "
                << cost_per_plevel[i-root_level] <<  std::endl;
    }
  }

  // compute/output number of blocks per rank, and cost per rank
  std::cout << "Number of parallel ranks = " << Globals::nranks << std::endl;
  int *nb_per_rank = new int[Globals::nranks];
  int *cost_per_rank = new int[Globals::nranks];
  for (int i=0; i<Globals::nranks; ++i) {
    nb_per_rank[i] = 0;
    cost_per_rank[i] = 0;
  }
  for (int i=0; i<nbtotal; i++) {
    nb_per_rank[ranklist[i]]++;
    cost_per_rank[ranklist[i]] += costlist[i];
  }
  for (int i=0; i<Globals::nranks; ++i) {
    std::cout << "  Rank = " << i << ": " << nb_per_rank[i] <<" MeshBlocks, cost = "
              << cost_per_rank[i] << std::endl;
  }

  // output relative size/locations of meshblock to file, for plotting
  double real_max = std::numeric_limits<double>::max();
  double mincost = real_max, maxcost = 0.0, totalcost = 0.0;
  for (int i=root_level; i<=max_level; i++) {
    for (int j=0; j<nbtotal; j++) {
      if (loclist[j].level == i) {
        SetBlockSizeAndBoundaries(loclist[j], block_size, block_bcs);
        std::int64_t &lx1 = loclist[j].lx1;
        std::int64_t &lx2 = loclist[j].lx2;
        std::int64_t &lx3 = loclist[j].lx3;
        int &ll = loclist[j].level;
        mincost = std::min(mincost,costlist[i]);
        maxcost = std::max(maxcost,costlist[i]);
        totalcost += costlist[i];
        std::fprintf(fp,"#MeshBlock %d on rank=%d with cost=%g\n", j, ranklist[j],
                     costlist[j]);
        std::fprintf(
            fp, "#  Logical level %d, location = (%" PRId64 " %" PRId64 " %" PRId64")\n",
            ll, lx1, lx2, lx3);
        if (ndim == 2) {
          std::fprintf(fp, "%g %g\n", block_size.x1min, block_size.x2min);
          std::fprintf(fp, "%g %g\n", block_size.x1max, block_size.x2min);
          std::fprintf(fp, "%g %g\n", block_size.x1max, block_size.x2max);
          std::fprintf(fp, "%g %g\n", block_size.x1min, block_size.x2max);
          std::fprintf(fp, "%g %g\n", block_size.x1min, block_size.x2min);
          std::fprintf(fp, "\n\n");
        }
        if (ndim == 3) {
          std::fprintf(fp, "%g %g %g\n", block_size.x1min, block_size.x2min,
                       block_size.x3min);
          std::fprintf(fp, "%g %g %g\n", block_size.x1max, block_size.x2min,
                       block_size.x3min);
          std::fprintf(fp, "%g %g %g\n", block_size.x1max, block_size.x2max,
                       block_size.x3min);
          std::fprintf(fp, "%g %g %g\n", block_size.x1min, block_size.x2max,
                       block_size.x3min);
          std::fprintf(fp, "%g %g %g\n", block_size.x1min, block_size.x2min,
                       block_size.x3min);
          std::fprintf(fp, "%g %g %g\n", block_size.x1min, block_size.x2min,
                       block_size.x3max);
          std::fprintf(fp, "%g %g %g\n", block_size.x1max, block_size.x2min,
                       block_size.x3max);
          std::fprintf(fp, "%g %g %g\n", block_size.x1max, block_size.x2min,
                       block_size.x3min);
          std::fprintf(fp, "%g %g %g\n", block_size.x1max, block_size.x2min,
                       block_size.x3max);
          std::fprintf(fp, "%g %g %g\n", block_size.x1max, block_size.x2max,
                       block_size.x3max);
          std::fprintf(fp, "%g %g %g\n", block_size.x1max, block_size.x2max,
                       block_size.x3min);
          std::fprintf(fp, "%g %g %g\n", block_size.x1max, block_size.x2max,
                       block_size.x3max);
          std::fprintf(fp, "%g %g %g\n", block_size.x1min, block_size.x2max,
                       block_size.x3max);
          std::fprintf(fp, "%g %g %g\n", block_size.x1min, block_size.x2max,
                       block_size.x3min);
          std::fprintf(fp, "%g %g %g\n", block_size.x1min, block_size.x2max,
                       block_size.x3max);
          std::fprintf(fp, "%g %g %g\n", block_size.x1min, block_size.x2min,
                       block_size.x3max);
          std::fprintf(fp, "%g %g %g\n", block_size.x1min, block_size.x2min,
                       block_size.x3min);
          std::fprintf(fp, "\n\n");
        }
      }
    }
  }

  // close file, final outputs
  std::fclose(fp);
  std::cout << "Load Balancing:" << std::endl;
  std::cout << "  Minimum cost = " << mincost << ", Maximum cost = " << maxcost
            << ", Average cost = " << totalcost/nbtotal << std::endl << std::endl;
  std::cout << "See the 'mesh_structure.dat' file for a complete list"
            << " of MeshBlocks." << std::endl;
  std::cout << "Use 'python ../vis/python/plot_mesh.py' or gnuplot"
            << " to visualize mesh structure." << std::endl << std::endl;

  delete [] nb_per_plevel;
  delete [] cost_per_plevel;
  delete [] nb_per_rank;
  delete [] cost_per_rank;

  return;
}

//----------------------------------------------------------------------------------------
// \!fn void Mesh::NewTimeStep()
// \brief function that loops over all MeshBlocks and find new timestep

void Mesh::NewTimeStep() {
  MeshBlock *pmb = pblock;

  // prevent timestep from growing too fast in between 2x cycles (even if every MeshBlock
  // has new_block_dt > 2.0*dt_old)
  //dt = static_cast<Real>(2.0)*dt;
  // consider first MeshBlock on this MPI rank's linked list of blocks:
  //dt = std::min(dt, pmb->new_block_dt_);
  //dt_hyperbolic = pmb->new_block_dt_hyperbolic_;
  //dt_parabolic = pmb->new_block_dt_parabolic_;
  //dt_user = pmb->new_block_dt_user_;
  //pmb = pmb->next;

  Real dt_max = 2.0*dt;
  dt = std::numeric_limits<Real>::max();
  while (pmb != nullptr)  {
    dt = std::min(dt, pmb->new_block_dt_);
    //dt_hyperbolic  = std::min(dt_hyperbolic, pmb->new_block_dt_hyperbolic_);
    //dt_parabolic  = std::min(dt_parabolic, pmb->new_block_dt_parabolic_);
    //dt_user  = std::min(dt_user, pmb->new_block_dt_user_);
    pmb = pmb->next;
  }
  dt = std::min(dt_max, dt);

#ifdef MPI_PARALLEL
  // pack array, MPI allreduce over array, then unpack into Mesh variables
  Real dt_array[4] = {dt, dt_hyperbolic, dt_parabolic, dt_user};
  MPI_Allreduce(MPI_IN_PLACE, dt_array, 4, MPI_ATHENA_REAL, MPI_MIN, MPI_COMM_WORLD);
  dt            = dt_array[0];
  dt_hyperbolic = dt_array[1];
  dt_parabolic  = dt_array[2];
  dt_user       = dt_array[3];
#endif

  if (time < tlim && (tlim - time) < dt) // timestep would take us past desired endpoint
    dt = tlim - time;

  return;
}

//----------------------------------------------------------------------------------------
//! \fn void Mesh::EnrollUserBoundaryFunction(BoundaryFace dir, BValFunc my_bc)
//  \brief Enroll a user-defined boundary function

void Mesh::EnrollUserBoundaryFunction(BoundaryFace dir, BValFunc my_bc) {
  throw std::runtime_error("Mesh::EnrollUserBoundaryFunction is not implemented");
}

// DEPRECATED(felker): provide trivial overloads for old-style BoundaryFace enum argument
void Mesh::EnrollUserBoundaryFunction(int dir, BValFunc my_bc) {
  EnrollUserBoundaryFunction(static_cast<BoundaryFace>(dir), my_bc);
  return;
}

//----------------------------------------------------------------------------------------
//! \fn void Mesh::EnrollUserRefinementCondition(AMRFlagFunc amrflag)
//  \brief Enroll a user-defined function for checking refinement criteria

void Mesh::EnrollUserRefinementCondition(AMRFlagFunc amrflag) {
  if (adaptive)
    AMRFlag_ = amrflag;
  return;
}

//----------------------------------------------------------------------------------------
//! \fn void Mesh::EnrollUserMeshGenerator(CoordinateDirection,MeshGenFunc my_mg)
//  \brief Enroll a user-defined function for Mesh generation

void Mesh::EnrollUserMeshGenerator(CoordinateDirection dir, MeshGenFunc my_mg) {
  std::stringstream msg;
  if (dir < 0 || dir >= 3) {
    msg << "### FATAL ERROR in EnrollUserMeshGenerator function" << std::endl
        << "dirName = " << dir << " not valid" << std::endl;
    ATHENA_ERROR(msg);
  }
  if (dir == X1DIR && mesh_size.x1rat > 0.0) {
    msg << "### FATAL ERROR in EnrollUserMeshGenerator function" << std::endl
        << "x1rat = " << mesh_size.x1rat <<
        " must be negative for user-defined mesh generator in X1DIR " << std::endl;
    ATHENA_ERROR(msg);
  }
  if (dir == X2DIR && mesh_size.x2rat > 0.0) {
    msg << "### FATAL ERROR in EnrollUserMeshGenerator function" << std::endl
        << "x2rat = " << mesh_size.x2rat <<
        " must be negative for user-defined mesh generator in X2DIR " << std::endl;
    ATHENA_ERROR(msg);
  }
  if (dir == X3DIR && mesh_size.x3rat > 0.0) {
    msg << "### FATAL ERROR in EnrollUserMeshGenerator function" << std::endl
        << "x3rat = " << mesh_size.x3rat <<
        " must be negative for user-defined mesh generator in X3DIR " << std::endl;
    ATHENA_ERROR(msg);
  }
  use_uniform_meshgen_fn_[dir] = false;
  MeshGenerator_[dir] = my_mg;
  return;
}

//----------------------------------------------------------------------------------------
//! \fn void Mesh::EnrollUserExplicitSourceFunction(SrcTermFunc my_func)
//  \brief Enroll a user-defined source function

void Mesh::EnrollUserExplicitSourceFunction(SrcTermFunc my_func) {
  UserSourceTerm_ = my_func;
  return;
}

//----------------------------------------------------------------------------------------
//! \fn void Mesh::EnrollUserTimeStepFunction(TimeStepFunc my_func)
//  \brief Enroll a user-defined time step function

void Mesh::EnrollUserTimeStepFunction(TimeStepFunc my_func) {
  UserTimeStep_ = my_func;
  return;
}

//----------------------------------------------------------------------------------------
//! \fn void Mesh::AllocateUserHistoryOutput(int n)
//  \brief set the number of user-defined history outputs

void Mesh::AllocateUserHistoryOutput(int n) {
  nuser_history_output_ = n;
  user_history_output_names_ = new std::string[n];
  user_history_func_ = new HistoryOutputFunc[n];
  user_history_ops_ = new UserHistoryOperation[n];
  for (int i=0; i<n; i++) user_history_func_[i] = nullptr;
}

//----------------------------------------------------------------------------------------
//! \fn void Mesh::EnrollUserHistoryOutput(int i, HistoryOutputFunc my_func,
//                                         const char *name, UserHistoryOperation op)
//  \brief Enroll a user-defined history output function and set its name

void Mesh::EnrollUserHistoryOutput(int i, HistoryOutputFunc my_func, const char *name,
                                   UserHistoryOperation op) {
  std::stringstream msg;
  if (i >= nuser_history_output_) {
    msg << "### FATAL ERROR in EnrollUserHistoryOutput function" << std::endl
        << "The number of the user-defined history output (" << i << ") "
        << "exceeds the declared number (" << nuser_history_output_ << ")." << std::endl;
    ATHENA_ERROR(msg);
  }
  user_history_output_names_[i] = name;
  user_history_func_[i] = my_func;
  user_history_ops_[i] = op;
}

//----------------------------------------------------------------------------------------
//! \fn void Mesh::EnrollUserMetric(MetricFunc my_func)
//  \brief Enroll a user-defined metric for arbitrary GR coordinates

void Mesh::EnrollUserMetric(MetricFunc my_func) {
  UserMetric_ = my_func;
  return;
}

//----------------------------------------------------------------------------------------
//! \fn void Mesh::EnrollFieldDiffusivity(FieldDiffusionCoeff my_func)
//  \brief Enroll a user-defined magnetic field diffusivity function

void Mesh::EnrollFieldDiffusivity(FieldDiffusionCoeffFunc my_func) {
  FieldDiffusivity_ = my_func;
  return;
}
//----------------------------------------------------------------------------------------
//! \fn void Mesh::AllocateRealUserMeshDataField(int n)
//  \brief Allocate Real AthenaArrays for user-defned data in Mesh

void Mesh::AllocateRealUserMeshDataField(int n) {
  if (nreal_user_mesh_data_ != 0) {
    std::stringstream msg;
    msg << "### FATAL ERROR in Mesh::AllocateRealUserMeshDataField"
        << std::endl << "User Mesh data arrays are already allocated" << std::endl;
    ATHENA_ERROR(msg);
  }
  nreal_user_mesh_data_ = n;
  ruser_mesh_data = new AthenaArray<Real>[n];
  return;
}

//----------------------------------------------------------------------------------------
//! \fn void Mesh::AllocateIntUserMeshDataField(int n)
//  \brief Allocate integer AthenaArrays for user-defned data in Mesh

void Mesh::AllocateIntUserMeshDataField(int n) {
  if (nint_user_mesh_data_ != 0) {
    std::stringstream msg;
    msg << "### FATAL ERROR in Mesh::AllocateIntUserMeshDataField"
        << std::endl << "User Mesh data arrays are already allocated" << std::endl;
    ATHENA_ERROR(msg);
  }
  nint_user_mesh_data_ = n;
  iuser_mesh_data = new AthenaArray<int>[n];
  return;
}


//----------------------------------------------------------------------------------------
// \!fn void Mesh::ApplyUserWorkBeforeOutput(ParameterInput *pin)
// \brief Apply MeshBlock::UserWorkBeforeOutput

void Mesh::ApplyUserWorkBeforeOutput(ParameterInput *pin) {
  MeshBlock *pmb = pblock;
  while (pmb != nullptr)  {
    pmb->UserWorkBeforeOutput(pin);
    pmb = pmb->next;
  }
}

//----------------------------------------------------------------------------------------
// \!fn void Mesh::Initialize(int res_flag, ParameterInput *pin)
// \brief  initialization before the main loop

void Mesh::Initialize(int res_flag, ParameterInput *pin) {
  bool iflag = true;
  int inb = nbtotal;
#ifdef OPENMP_PARALLEL  
  int nthreads = GetNumMeshThreads();
#endif
  int nmb = GetNumMeshBlocksThisRank(Globals::my_rank);
  std::vector<MeshBlock*> pmb_array(nmb);

  do {
    // initialize a vector of MeshBlock pointers
    nmb = GetNumMeshBlocksThisRank(Globals::my_rank);
    if (static_cast<unsigned int>(nmb) != pmb_array.size()) pmb_array.resize(nmb);
    MeshBlock *pmbl = pblock;
    for (int i=0; i<nmb; ++i) {
      pmb_array[i] = pmbl;
      pmbl = pmbl->next;
    }

    if (res_flag == 0) {
#pragma omp parallel for num_threads(nthreads)
      for (int i=0; i<nmb; ++i) {
        MeshBlock *pmb = pmb_array[i];
        pmb->ProblemGenerator(pin);
      }
    }


    // Create send/recv MPI_Requests for all BoundaryData objects
#pragma omp parallel for num_threads(nthreads)
    for (int i=0; i<nmb; ++i) {
      MeshBlock *pmb = pmb_array[i];
      // BoundaryVariable objects evolved in main TimeIntegratorTaskList:
      pmb->pbval->SetupPersistentMPI();
      pmb->real_containers.Get().SetupPersistentMPI();
    }

#pragma omp parallel num_threads(nthreads)
    {
      // prepare to receive conserved variables
#pragma omp for
      for (int i=0; i<nmb; ++i) {
        pmb_array[i]->real_containers.Get().StartReceiving(BoundaryCommSubset::mesh_init);
      }

      // send conserved variables
#pragma omp for
      for (int i=0; i<nmb; ++i) {
        pmb_array[i]->real_containers.Get().SendBoundaryBuffers();
      }


      // wait to receive conserved variables
#pragma omp for
      for (int i=0; i<nmb; ++i) {
        pmb_array[i]->real_containers.Get().ReceiveAndSetBoundariesWithWait();
      }

#pragma omp for
      for (int i=0; i<nmb; ++i) {
        pmb_array[i]->real_containers.Get().SetBoundaries();
        pmb_array[i]->real_containers.Get().ClearBoundary(BoundaryCommSubset::mesh_init);
      }

      // Now do prolongation, compute primitives, apply BCs
#pragma omp for
      for (int i=0; i<nmb; ++i) {
        auto &pmb = pmb_array[i];
        auto &pbval = pmb->pbval;
        if (multilevel)
          pbval->ProlongateBoundaries(time, 0.0);

        int il = pmb->is, iu = pmb->ie,
            jl = pmb->js, ju = pmb->je,
            kl = pmb->ks, ku = pmb->ke;
        if (pbval->nblevel[1][1][0] != -1) il -= NGHOST;
        if (pbval->nblevel[1][1][2] != -1) iu += NGHOST;
        if (pmb->block_size.nx2 > 1) {
          if (pbval->nblevel[1][0][1] != -1) jl -= NGHOST;
          if (pbval->nblevel[1][2][1] != -1) ju += NGHOST;
        }
        if (pmb->block_size.nx3 > 1) {
          if (pbval->nblevel[0][1][1] != -1) kl -= NGHOST;
          if (pbval->nblevel[2][1][1] != -1) ku += NGHOST;
        }

        ApplyBoundaryConditions(pmb->real_containers.Get());
        FillDerivedVariables::FillDerived(pmb->real_containers.Get());

        //pbval->ApplyPhysicalBoundaries(time, 0.0);
      }

      if (!res_flag && adaptive) {
#pragma omp for
        for (int i=0; i<nmb; ++i) {
          pmb_array[i]->pmr->CheckRefinementCondition();
        }
      }
    } // omp parallel

    if (!res_flag && adaptive) {
      iflag = false;
      int onb = nbtotal;
      LoadBalancingAndAdaptiveMeshRefinement(pin);
      if (nbtotal == onb) {
        iflag = true;
      } else if (nbtotal < onb && Globals::my_rank == 0) {
        std::cout << "### Warning in Mesh::Initialize" << std::endl
                  << "The number of MeshBlocks decreased during AMR grid initialization."
                  << std::endl
                  << "Possibly the refinement criteria have a problem." << std::endl;
      }
      if (nbtotal > 2*inb && Globals::my_rank == 0) {
        std::cout
            << "### Warning in Mesh::Initialize" << std::endl
            << "The number of MeshBlocks increased more than twice during initialization."
            << std::endl
            << "More computing power than you expected may be required." << std::endl;
      }
    }
  } while (!iflag);

  // calculate the first time step
#pragma omp parallel for num_threads(nthreads)
  for (int i=0; i<nmb; ++i) {
    pmb_array[i]->SetBlockTimestep(Update::EstimateTimestep(pmb_array[i]->real_containers.Get()));
  }

  NewTimeStep();
  return;
}

//----------------------------------------------------------------------------------------
//! \fn MeshBlock* Mesh::FindMeshBlock(int tgid)
//  \brief return the MeshBlock whose gid is tgid

MeshBlock* Mesh::FindMeshBlock(int tgid) {
  MeshBlock *pbl = pblock;
  while (pbl != nullptr) {
    if (pbl->gid == tgid)
      break;
    pbl = pbl->next;
  }
  return pbl;
}

//----------------------------------------------------------------------------------------
// \!fn void Mesh::SetBlockSizeAndBoundaries(LogicalLocation loc,
//                 RegionSize &block_size, BundaryFlag *block_bcs)
// \brief Set the physical part of a block_size structure and block boundary conditions

void Mesh::SetBlockSizeAndBoundaries(LogicalLocation loc, RegionSize &block_size,
                                     BoundaryFlag *block_bcs) {
  std::int64_t &lx1 = loc.lx1;
  int &ll = loc.level;
  std::int64_t nrbx_ll = nrbx1 << (ll - root_level);

  // calculate physical block size, x1
  if (lx1 == 0) {
    block_size.x1min = mesh_size.x1min;
    block_bcs[BoundaryFace::inner_x1] = mesh_bcs[BoundaryFace::inner_x1];
  } else {
    Real rx = ComputeMeshGeneratorX(lx1, nrbx_ll, use_uniform_meshgen_fn_[X1DIR]);
    block_size.x1min = MeshGenerator_[X1DIR](rx, mesh_size);
    block_bcs[BoundaryFace::inner_x1] = BoundaryFlag::block;
  }
  if (lx1 == nrbx_ll - 1) {
    block_size.x1max = mesh_size.x1max;
    block_bcs[BoundaryFace::outer_x1] = mesh_bcs[BoundaryFace::outer_x1];
  } else {
    Real rx = ComputeMeshGeneratorX(lx1+1, nrbx_ll, use_uniform_meshgen_fn_[X1DIR]);
    block_size.x1max = MeshGenerator_[X1DIR](rx, mesh_size);
    block_bcs[BoundaryFace::outer_x1] = BoundaryFlag::block;
  }

  // calculate physical block size, x2
  if (mesh_size.nx2 == 1) {
    block_size.x2min = mesh_size.x2min;
    block_size.x2max = mesh_size.x2max;
    block_bcs[BoundaryFace::inner_x2] = mesh_bcs[BoundaryFace::inner_x2];
    block_bcs[BoundaryFace::outer_x2] = mesh_bcs[BoundaryFace::outer_x2];
  } else {
    std::int64_t &lx2 = loc.lx2;
    nrbx_ll = nrbx2 << (ll - root_level);
    if (lx2 == 0) {
      block_size.x2min = mesh_size.x2min;
      block_bcs[BoundaryFace::inner_x2] = mesh_bcs[BoundaryFace::inner_x2];
    } else {
      Real rx = ComputeMeshGeneratorX(lx2, nrbx_ll, use_uniform_meshgen_fn_[X2DIR]);
      block_size.x2min = MeshGenerator_[X2DIR](rx, mesh_size);
      block_bcs[BoundaryFace::inner_x2] = BoundaryFlag::block;
    }
    if (lx2 == (nrbx_ll) - 1) {
      block_size.x2max = mesh_size.x2max;
      block_bcs[BoundaryFace::outer_x2] = mesh_bcs[BoundaryFace::outer_x2];
    } else {
      Real rx = ComputeMeshGeneratorX(lx2+1, nrbx_ll, use_uniform_meshgen_fn_[X2DIR]);
      block_size.x2max = MeshGenerator_[X2DIR](rx, mesh_size);
      block_bcs[BoundaryFace::outer_x2] = BoundaryFlag::block;
    }
  }

  // calculate physical block size, x3
  if (mesh_size.nx3 == 1) {
    block_size.x3min = mesh_size.x3min;
    block_size.x3max = mesh_size.x3max;
    block_bcs[BoundaryFace::inner_x3] = mesh_bcs[BoundaryFace::inner_x3];
    block_bcs[BoundaryFace::outer_x3] = mesh_bcs[BoundaryFace::outer_x3];
  } else {
    std::int64_t &lx3 = loc.lx3;
    nrbx_ll = nrbx3 << (ll - root_level);
    if (lx3 == 0) {
      block_size.x3min = mesh_size.x3min;
      block_bcs[BoundaryFace::inner_x3] = mesh_bcs[BoundaryFace::inner_x3];
    } else {
      Real rx = ComputeMeshGeneratorX(lx3, nrbx_ll, use_uniform_meshgen_fn_[X3DIR]);
      block_size.x3min = MeshGenerator_[X3DIR](rx, mesh_size);
      block_bcs[BoundaryFace::inner_x3] = BoundaryFlag::block;
    }
    if (lx3 == (nrbx_ll) - 1) {
      block_size.x3max = mesh_size.x3max;
      block_bcs[BoundaryFace::outer_x3] = mesh_bcs[BoundaryFace::outer_x3];
    } else {
      Real rx = ComputeMeshGeneratorX(lx3+1, nrbx_ll, use_uniform_meshgen_fn_[X3DIR]);
      block_size.x3max = MeshGenerator_[X3DIR](rx, mesh_size);
      block_bcs[BoundaryFace::outer_x3] = BoundaryFlag::block;
    }
  }

  block_size.x1rat = mesh_size.x1rat;
  block_size.x2rat = mesh_size.x2rat;
  block_size.x3rat = mesh_size.x3rat;

  return;
}

<<<<<<< HEAD
=======

void Mesh::CorrectMidpointInitialCondition(std::vector<MeshBlock*> &pmb_array, int nmb) {
  // begin second exchange of ghost cells with corrected cell-averaged <U>
  // -----------------  (mostly copied from above section in Mesh::Initialize())
  // prepare to receive conserved variables
#pragma omp for
  for (int i=0; i<nmb; ++i) {
    // no need to re-SetupPersistentMPI() the MPI requests for boundary values
    pmb_array[i]->pbval->StartReceiving(BoundaryCommSubset::mesh_init);
    pmb_array[i]->real_container.StartReceiving(BoundaryCommSubset::mesh_init);
  }

#pragma omp for
  for (int i=0; i<nmb; ++i) {
    // send container variables
    pmb_array[i]->real_container.SendBoundaryBuffers();
  }

  // wait to receive conserved variables
#pragma omp for
  for (int i=0; i<nmb; ++i) {
    // receive container variables
    pmb_array[i]->real_container.ReceiveAndSetBoundariesWithWait();
    pmb_array[i]->real_container.ClearBoundary(BoundaryCommSubset::mesh_init);
    pmb_array[i]->pbval->ClearBoundary(BoundaryCommSubset::mesh_init);
  } // end second exchange of ghost cells
  return;
}

>>>>>>> 003f7879
// Public function for advancing next_phys_id_ counter

// Store signed, but positive, integer corresponding to the next unused value to be used
// as unique ID for a BoundaryVariable object's single set of MPI calls (formerly "enum
// AthenaTagMPI"). 5 bits of unsigned integer representation are currently reserved
// for this "phys" part of the bitfield tag, making 0, ..., 31 legal values

int Mesh::ReserveTagPhysIDs(int num_phys) {
  // TODO(felker): add safety checks? input, output are positive, obey <= 31= MAX_NUM_PHYS
  int start_id = next_phys_id_;
  next_phys_id_ += num_phys;
  return start_id;
}

// private member fn, called in Mesh() ctor

// depending on compile- and runtime options, reserve the maximum number of "int physid"
// that might be necessary for each MeshBlock's BoundaryValues object to perform MPI
// communication for all BoundaryVariable objects

// TODO(felker): deduplicate this logic, which combines conditionals in MeshBlock ctor

void Mesh::ReserveMeshBlockPhysIDs() {
  return;
}


void Mesh::OutputCycleDiagnostics() {
  const int dt_precision = std::numeric_limits<Real>::max_digits10 - 1;
  const int ratio_precision = 3;
  if (ncycle_out != 0) {
    if (ncycle % ncycle_out == 0) {
      if ( Globals::my_rank == 0) {
        std::cout << "cycle=" << ncycle << std::scientific
                  << std::setprecision(dt_precision)
                  << " time=" << time << " dt=" << dt;
        if (dt_diagnostics != -1) {
          Real ratio = dt / dt_hyperbolic;
          std::cout << "\ndt_hyperbolic=" << dt_hyperbolic << " ratio="
                    << std::setprecision(ratio_precision) << ratio
                    << std::setprecision(dt_precision);
          ratio = dt / dt_parabolic;
          std::cout << "\ndt_parabolic=" << dt_parabolic << " ratio="
                    << std::setprecision(ratio_precision) << ratio
                    << std::setprecision(dt_precision);
          if (UserTimeStep_ != nullptr) {
            Real ratio = dt / dt_user;
            std::cout << "\ndt_user=" << dt_user << " ratio="
                      << std::setprecision(ratio_precision) << ratio
                      << std::setprecision(dt_precision);
          }
        } // else (empty): dt_diagnostics = -1 -> provide no additional timestep diagnostics
        std::cout << std::endl;
      }
    }
  }
  return;
}
}<|MERGE_RESOLUTION|>--- conflicted
+++ resolved
@@ -105,12 +105,7 @@
   MeshGenerator_{UniformMeshGeneratorX1, UniformMeshGeneratorX2,
         UniformMeshGeneratorX3},
   BoundaryFunction_{nullptr, nullptr, nullptr, nullptr, nullptr, nullptr},
-<<<<<<< HEAD
-  AMRFlag_{}, UserSourceTerm_{}, UserTimeStep_{}, ViscosityCoeff_{},
-  ConductionCoeff_{}, FieldDiffusivity_{} {
-=======
-  AMRFlag_{}, UserSourceTerm_{}, UserTimeStep_{}, FieldDiffusivity_{}, pblock(nullptr) {
->>>>>>> 003f7879
+  AMRFlag_{}, UserSourceTerm_{}, UserTimeStep_{}, FieldDiffusivity_{} {
     std::stringstream msg;
     RegionSize block_size;
     MeshBlock *pfirst{};
@@ -551,12 +546,7 @@
     MeshGenerator_{UniformMeshGeneratorX1, UniformMeshGeneratorX2,
                    UniformMeshGeneratorX3},
     BoundaryFunction_{nullptr, nullptr, nullptr, nullptr, nullptr, nullptr},
-<<<<<<< HEAD
-    AMRFlag_{}, UserSourceTerm_{}, UserTimeStep_{}, ViscosityCoeff_{},
-    ConductionCoeff_{}, FieldDiffusivity_{} {
-=======
-    AMRFlag_{}, UserSourceTerm_{}, UserTimeStep_{}, FieldDiffusivity_{}, pblock(nullptr) {
->>>>>>> 003f7879
+    AMRFlag_{}, UserSourceTerm_{}, UserTimeStep_{}, FieldDiffusivity_{} {
   std::stringstream msg;
   RegionSize block_size;
   BoundaryFlag block_bcs[6];
@@ -1473,38 +1463,6 @@
   return;
 }
 
-<<<<<<< HEAD
-=======
-
-void Mesh::CorrectMidpointInitialCondition(std::vector<MeshBlock*> &pmb_array, int nmb) {
-  // begin second exchange of ghost cells with corrected cell-averaged <U>
-  // -----------------  (mostly copied from above section in Mesh::Initialize())
-  // prepare to receive conserved variables
-#pragma omp for
-  for (int i=0; i<nmb; ++i) {
-    // no need to re-SetupPersistentMPI() the MPI requests for boundary values
-    pmb_array[i]->pbval->StartReceiving(BoundaryCommSubset::mesh_init);
-    pmb_array[i]->real_container.StartReceiving(BoundaryCommSubset::mesh_init);
-  }
-
-#pragma omp for
-  for (int i=0; i<nmb; ++i) {
-    // send container variables
-    pmb_array[i]->real_container.SendBoundaryBuffers();
-  }
-
-  // wait to receive conserved variables
-#pragma omp for
-  for (int i=0; i<nmb; ++i) {
-    // receive container variables
-    pmb_array[i]->real_container.ReceiveAndSetBoundariesWithWait();
-    pmb_array[i]->real_container.ClearBoundary(BoundaryCommSubset::mesh_init);
-    pmb_array[i]->pbval->ClearBoundary(BoundaryCommSubset::mesh_init);
-  } // end second exchange of ghost cells
-  return;
-}
-
->>>>>>> 003f7879
 // Public function for advancing next_phys_id_ counter
 
 // Store signed, but positive, integer corresponding to the next unused value to be used
