//========================================================================================
// Athena++ astrophysical MHD code
// Copyright(C) 2014 James M. Stone <jmstone@princeton.edu> and other code contributors
// Licensed under the 3-clause BSD License, see LICENSE file for details
//========================================================================================
// (C) (or copyright) 2020. Triad National Security, LLC. All rights reserved.
//
// This program was produced under U.S. Government contract 89233218CNA000001 for Los
// Alamos National Laboratory (LANL), which is operated by Triad National Security, LLC
// for the U.S. Department of Energy/National Nuclear Security Administration. All rights
// in the program are reserved by Triad National Security, LLC, and the U.S. Department
// of Energy/National Nuclear Security Administration. The Government is granted for
// itself and others acting on its behalf a nonexclusive, paid-up, irrevocable worldwide
// license in this material to reproduce, prepare derivative works, distribute copies to
// the public, perform publicly and display publicly, and to permit others to do so.
//========================================================================================
//! \file bvals_refine.cpp
//  \brief constructor/destructor and utility functions for BoundaryValues class

#include "bvals/bvals_interfaces.hpp"

#include <algorithm>
#include <cmath>
#include <iterator>

#include "fc/bvals_fc.hpp"
#include "mesh/mesh.hpp"

namespace parthenon {

// -----------
// NOTE ON SWITCHING BETWEEN PRIMITIVE VS. CONSERVED AND STANDARD VS. COARSE BUFFERS HERE:
// -----------

// In both Mesh::Initialize and time_integartor.cpp, this wrapper function
// ProlongateBoundaries expects to have associated
// BoundaryVariable objects with member pointers pointing to their CONSERVED VARIABLE
// ARRAYS (standard and coarse buffers) by the time this function is called.

// E.g. in time_integrator.cpp, the PROLONG task is called after SEND_HYD, SETB_HYD,
// SEND_SCLR, SETB_SCLR, all of which indepedently switch to their associated CONSERVED
// VARIABLE ARRAYS and before CON2PRIM which switches to PRIMITIVE VARIABLE ARRAYS.

// However, this is currently not a strict requirement, since all below
// MeshRefinement::Prolongate*() and Restrict*() calls refer directly to
// MeshRefinement::pvars_cc_, pvars_fc_ vectors, NOT the var_cc, coarse_buf ptr members of
// CellCenteredBoundaryVariable objects

// -----------
// There are three sets of variable pointers used in this file:
// 1) BoundaryVariable pointer members: var_cc, coarse_buf
// -- Only used in ApplyPhysicalBoundariesOnCoarseLevel()

// 2) MeshRefinement tuples of pointers: pvars_cc_
// -- Used in RestrictGhostCellsOnSameLevel() and ProlongateGhostCells()

// 3) Hardcoded pointers through MeshBlock members
// -- Used in ApplyPhysicalBoundariesOnCoarseLevel() and ProlongateGhostCells() where
// physical quantities are coupled through EquationOfState

// -----------
// SUMMARY OF BELOW PTR CHANGES:
// -----------
// 1. RestrictGhostCellsOnSameLevel (MeshRefinement::pvars_cc)
// --- change standard and coarse CONSERVED
// (also temporarily change to standard and coarse PRIMITIVE for GR simulations)

// 2. ApplyPhysicalBoundariesOnCoarseLevel (CellCenteredBoundaryVariable::var_cc)
// --- ONLY var_cc (var_fc) is changed to = coarse_buf, PRIMITIVE
// (automatically switches var_cc to standard and coarse_buf to coarse primitive
// arrays after fn returns)

// 3. ProlongateGhostCells (MeshRefinement::pvars_cc)
// --- change to standard and coarse PRIMITIVE
// (automatically switches back to conserved variables at the end of fn)

void BoundaryValues::ProlongateBoundaries(const Real time, const Real dt) {
  MeshBlock *pmb = pmy_block_;
  int &mylevel = pmb->loc.level;

  // This hardcoded technique is also used to manually specify the coupling between
  // physical variables in:
  // - step 2, ApplyPhysicalBoundariesOnCoarseLevel(): calls to W(U) and user BoundaryFunc
  // - step 3, ProlongateGhostCells(): calls to calculate bcc and U(W)

  // downcast BoundaryVariable pointers to known derived class pointer types:
  // RTTI via dynamic_case

  // For each finer neighbor, to prolongate a boundary we need to fill one more cell
  // surrounding the boundary zone to calculate the slopes ("ghost-ghost zone"). 3x steps:
  for (int n = 0; n < nneighbor; n++) {
    NeighborBlock &nb = neighbor[n];
    if (nb.snb.level >= mylevel) continue;
    // fill the required ghost-ghost zone
    int nis, nie, njs, nje, nks, nke;
    nis = std::max(nb.ni.ox1 - 1, -1);
    nie = std::min(nb.ni.ox1 + 1, 1);
    if (pmb->block_size.nx2 == 1) {
      njs = 0;
      nje = 0;
    } else {
      njs = std::max(nb.ni.ox2 - 1, -1);
      nje = std::min(nb.ni.ox2 + 1, 1);
    }

    if (pmb->block_size.nx3 == 1) {
      nks = 0;
      nke = 0;
    } else {
      nks = std::max(nb.ni.ox3 - 1, -1);
      nke = std::min(nb.ni.ox3 + 1, 1);
    }

    // Step 1. Apply necessary variable restrictions when ghost-ghost zone is on same lvl
    for (int nk = nks; nk <= nke; nk++) {
      for (int nj = njs; nj <= nje; nj++) {
        for (int ni = nis; ni <= nie; ni++) {
          int ntype = std::abs(ni) + std::abs(nj) + std::abs(nk);
          // skip myself or coarse levels; only the same level must be restricted
          if (ntype == 0 || nblevel[nk + 1][nj + 1][ni + 1] != mylevel) continue;

          // this neighbor block is on the same level
          // and needs to be restricted for prolongation
          RestrictGhostCellsOnSameLevel(nb, nk, nj, ni);
        }
      }
    }

    const IndexDomain interior = IndexDomain::interior;
    // calculate the loop limits for the ghost zones
    int cn = pmb->cnghost - 1;
    int si, ei, sj, ej, sk, ek;
    if (nb.ni.ox1 == 0) {
      std::int64_t &lx1 = pmb->loc.lx1;
<<<<<<< HEAD
      si = pmb->c_cellbounds.is(interior); 
      ei = pmb->c_cellbounds.ie(interior);
      if ((lx1 & 1LL) == 0LL) {
        ei += cn;
      } else {
        si -= cn;
      }
    } else if (nb.ni.ox1 > 0) { 
      si = pmb->c_cellbounds.ie(interior) + 1;
      ei = pmb->c_cellbounds.ie(interior) + cn;
    }else {             
      si = pmb->c_cellbounds.is(interior)-cn; 
      ei = pmb->c_cellbounds.is(interior)-1;
=======
      si = pmb->cis, ei = pmb->cie;
      if ((lx1 & 1LL) == 0LL)
        ei += cn;
      else
        si -= cn;
    } else if (nb.ni.ox1 > 0) {
      si = pmb->cie + 1, ei = pmb->cie + cn;
    } else {
      si = pmb->cis - cn, ei = pmb->cis - 1;
>>>>>>> 45257b25
    }

    if (nb.ni.ox2 == 0) {
      sj = pmb->c_cellbounds.js(interior);
      ej = pmb->c_cellbounds.je(interior);
      if (pmb->block_size.nx2 > 1) {
        std::int64_t &lx2 = pmb->loc.lx2;
<<<<<<< HEAD
        if ((lx2 & 1LL) == 0LL) { 
          ej += cn;
        } else {
          sj -= cn;
        }
      }
    } else if (nb.ni.ox2 > 0) {
      sj = pmb->c_cellbounds.je(interior) + 1;
      ej = pmb->c_cellbounds.je(interior) + cn;
    }else {
      sj = pmb->c_cellbounds.js(interior)-cn;
      ej = pmb->c_cellbounds.js(interior)-1;
    }
    
=======
        if ((lx2 & 1LL) == 0LL)
          ej += cn;
        else
          sj -= cn;
      }
    } else if (nb.ni.ox2 > 0) {
      sj = pmb->cje + 1, ej = pmb->cje + cn;
    } else {
      sj = pmb->cjs - cn, ej = pmb->cjs - 1;
    }

>>>>>>> 45257b25
    if (nb.ni.ox3 == 0) {
      sk = pmb->c_cellbounds.ks(interior);
      ek = pmb->c_cellbounds.ke(interior);
      if (pmb->block_size.nx3 > 1) {
        std::int64_t &lx3 = pmb->loc.lx3;
<<<<<<< HEAD
        if ((lx3 & 1LL) == 0LL) {
          ek += cn;
        } else {
          sk -= cn;
        }
      }
    } else if (nb.ni.ox3 > 0) {
      sk = pmb->c_cellbounds.ke(interior) + 1;
      ek = pmb->c_cellbounds.ke(interior) + cn;
  } else {
      sk = pmb->c_cellbounds.ks(interior)-cn;
      ek = pmb->c_cellbounds.ks(interior)-1;
  }
=======
        if ((lx3 & 1LL) == 0LL)
          ek += cn;
        else
          sk -= cn;
      }
    } else if (nb.ni.ox3 > 0) {
      sk = pmb->cke + 1, ek = pmb->cke + cn;
    } else {
      sk = pmb->cks - cn, ek = pmb->cks - 1;
    }
>>>>>>> 45257b25

    // (temp workaround) to automatically call all BoundaryFunction_[] on coarse_prim/b
    // instead of previous targets var_cc=cons, var_fc=b

    // Step 2. Re-apply physical boundaries on the coarse boundary:
    // ApplyPhysicalBoundariesOnCoarseLevel(nb, time, dt, si, ei, sj, ej, sk, ek);

    // (temp workaround) swap BoundaryVariable var_cc/fc to standard primitive variable
    // arrays (not coarse) from coarse primitive variables arrays

    // Step 3. Finally, the ghost-ghost zones are ready for prolongation:
    ProlongateGhostCells(nb, si, ei, sj, ej, sk, ek);
  } // end loop over nneighbor
  return;
}

<<<<<<< HEAD
static void CalcRestricedIndices(int & rs, int & re, int n, int ox, const IndexRange & b){
  if (n == 0) {
    rs = b.s;
    re = b.e;
    if (ox == 1) {
      rs = b.e;
    } else if (ox == -1) {
      re = b.s;
    }
  } else if (n == 1) {
    rs = b.e + 1;
    re = b.e + 1;
  } else { //(n ==  - 1)
    rs = b.s - 1;
    re = b.s - 1;
  }
}

void BoundaryValues::RestrictGhostCellsOnSameLevel(const NeighborBlock& nb, int nk,
=======
void BoundaryValues::RestrictGhostCellsOnSameLevel(const NeighborBlock &nb, int nk,
>>>>>>> 45257b25
                                                   int nj, int ni) {
  MeshBlock *pmb = pmy_block_;
  MeshRefinement *pmr = pmb->pmr.get();

  const IndexDomain interior = IndexDomain::interior;
  IndexRange cib = pmb->c_cellbounds.GetBoundsI(interior);
  IndexRange cjb = pmb->c_cellbounds.GetBoundsJ(interior);
  IndexRange ckb = pmb->c_cellbounds.GetBoundsK(interior);

  int ris, rie, rjs, rje, rks, rke;
<<<<<<< HEAD
  CalcRestricedIndices(ris,rie,ni,nb.ni.ox1,cib);
  CalcRestricedIndices(rjs,rje,nj,nb.ni.ox2,cjb);
  CalcRestricedIndices(rks,rke,nk,nb.ni.ox3,ckb);
=======
  if (ni == 0) {
    ris = pmb->cis;
    rie = pmb->cie;
    if (nb.ni.ox1 == 1) {
      ris = pmb->cie;
    } else if (nb.ni.ox1 == -1) {
      rie = pmb->cis;
    }
  } else if (ni == 1) {
    ris = pmb->cie + 1, rie = pmb->cie + 1;
  } else { //(ni ==  - 1)
    ris = pmb->cis - 1, rie = pmb->cis - 1;
  }

  if (nj == 0) {
    rjs = pmb->cjs, rje = pmb->cje;
    if (nb.ni.ox2 == 1)
      rjs = pmb->cje;
    else if (nb.ni.ox2 == -1)
      rje = pmb->cjs;
  } else if (nj == 1) {
    rjs = pmb->cje + 1, rje = pmb->cje + 1;
  } else { //(nj == -1)
    rjs = pmb->cjs - 1, rje = pmb->cjs - 1;
  }

  if (nk == 0) {
    rks = pmb->cks, rke = pmb->cke;
    if (nb.ni.ox3 == 1)
      rks = pmb->cke;
    else if (nb.ni.ox3 == -1)
      rke = pmb->cks;
  } else if (nk == 1) {
    rks = pmb->cke + 1, rke = pmb->cke + 1;
  } else { //(nk == -1)
    rks = pmb->cks - 1, rke = pmb->cks - 1;
  }
>>>>>>> 45257b25

  for (auto cc_pair : pmr->pvars_cc_) {
    ParArrayND<Real> var_cc = std::get<0>(cc_pair);
    ParArrayND<Real> coarse_cc = std::get<1>(cc_pair);
    int nu = var_cc.GetDim(4) - 1;
    pmb->pmr->RestrictCellCenteredValues(var_cc, coarse_cc, 0, nu, ris, rie, rjs, rje,
                                         rks, rke);
  }

  for (auto fc_pair : pmr->pvars_fc_) {
    FaceField *var_fc = std::get<0>(fc_pair);
    FaceField *coarse_fc = std::get<1>(fc_pair);
    int &mylevel = pmb->loc.level;
    int rs = ris, re = rie + 1;
<<<<<<< HEAD
    if (rs == cib.s   && nblevel[nk+1][nj+1][ni  ] < mylevel) rs++;
    if (re == cib.e+1 && nblevel[nk+1][nj+1][ni+2] < mylevel) re--;
    pmr->RestrictFieldX1((*var_fc).x1f, (*coarse_fc).x1f, rs, re, rjs, rje, rks,
                         rke);
    if (pmb->block_size.nx2 > 1) {
      rs = rjs, re = rje + 1;
      if (rs == cjb.s   && nblevel[nk+1][nj  ][ni+1] < mylevel) rs++;
      if (re == cjb.s+1 && nblevel[nk+1][nj+2][ni+1] < mylevel) re--;
      pmr->RestrictFieldX2((*var_fc).x2f, (*coarse_fc).x2f, ris, rie, rs, re, rks,
                           rke);
=======
    if (rs == pmb->cis && nblevel[nk + 1][nj + 1][ni] < mylevel) rs++;
    if (re == pmb->cie + 1 && nblevel[nk + 1][nj + 1][ni + 2] < mylevel) re--;
    pmr->RestrictFieldX1((*var_fc).x1f, (*coarse_fc).x1f, rs, re, rjs, rje, rks, rke);

    if (pmb->block_size.nx2 > 1) {
      rs = rjs, re = rje + 1;
      if (rs == pmb->cjs && nblevel[nk + 1][nj][ni + 1] < mylevel) rs++;
      if (re == pmb->cje + 1 && nblevel[nk + 1][nj + 2][ni + 1] < mylevel) re--;
      pmr->RestrictFieldX2((*var_fc).x2f, (*coarse_fc).x2f, ris, rie, rs, re, rks, rke);
>>>>>>> 45257b25
    } else { // 1D
      pmr->RestrictFieldX2((*var_fc).x2f, (*coarse_fc).x2f, ris, rie, rjs, rje, rks, rke);
      for (int i = ris; i <= rie; i++)
        (*coarse_fc).x2f(rks, rjs + 1, i) = (*coarse_fc).x2f(rks, rjs, i);
    }

    if (pmb->block_size.nx3 > 1) {
<<<<<<< HEAD
      rs = rks, re =  rke + 1;
      if (rs == ckb.s   && nblevel[nk  ][nj+1][ni+1] < mylevel) rs++;
      if (re == ckb.e+1 && nblevel[nk+2][nj+1][ni+1] < mylevel) re--;
      pmr->RestrictFieldX3((*var_fc).x3f, (*coarse_fc).x3f, ris, rie, rjs, rje, rs,
                           re);
=======
      rs = rks, re = rke + 1;
      if (rs == pmb->cks && nblevel[nk][nj + 1][ni + 1] < mylevel) rs++;
      if (re == pmb->cke + 1 && nblevel[nk + 2][nj + 1][ni + 1] < mylevel) re--;
      pmr->RestrictFieldX3((*var_fc).x3f, (*coarse_fc).x3f, ris, rie, rjs, rje, rs, re);
>>>>>>> 45257b25
    } else { // 1D or 2D
      pmr->RestrictFieldX3((*var_fc).x3f, (*coarse_fc).x3f, ris, rie, rjs, rje, rks, rke);
      for (int j = rjs; j <= rje; j++) {
        for (int i = ris; i <= rie; i++)
          (*coarse_fc).x3f(rks + 1, j, i) = (*coarse_fc).x3f(rks, j, i);
      }
    }
  } // end loop over pvars_fc_
  return;
}

//----------------------------------------------------------------------------------------
//! \fn void BoundaryValues::ApplyPhysicalBoundariesOnCoarseLevel(
//           const NeighborBlock& nb, const Real time, const Real dt,
//           int si, int ei, int sj, int ej, int sk, int ek)
//  \brief

void BoundaryValues::ApplyPhysicalBoundariesOnCoarseLevel(const NeighborBlock &nb,
                                                          const Real time, const Real dt,
                                                          int si, int ei, int sj, int ej,
                                                          int sk, int ek) {
  // TODO(SS)
  // Write code to take a container as input and apply
  // appropriate boundary condiditions
  throw std::runtime_error(std::string(__func__) + " is not implemented");
}

void BoundaryValues::ProlongateGhostCells(const NeighborBlock &nb, int si, int ei, int sj,
                                          int ej, int sk, int ek) {
  MeshBlock *pmb = pmy_block_;
  auto &pmr = pmb->pmr;

  for (auto cc_pair : pmr->pvars_cc_) {
    ParArrayND<Real> var_cc = std::get<0>(cc_pair);
    ParArrayND<Real> coarse_cc = std::get<1>(cc_pair);
    int nu = var_cc.GetDim(4) - 1;
    pmr->ProlongateCellCenteredValues(coarse_cc, var_cc, 0, nu, si, ei, sj, ej, sk, ek);
  }

  // prolongate face-centered S/AMR-enrolled quantities (magnetic fields)
  int &mylevel = pmb->loc.level;
  int il, iu, jl, ju, kl, ku;
  il = si, iu = ei + 1;
  if ((nb.ni.ox1 >= 0) && (nblevel[nb.ni.ox3 + 1][nb.ni.ox2 + 1][nb.ni.ox1] >= mylevel)) {
    il++;
  }
  if ((nb.ni.ox1 <= 0) &&
      (nblevel[nb.ni.ox3 + 1][nb.ni.ox2 + 1][nb.ni.ox1 + 2] >= mylevel)) {
    iu--;
  }

  if (pmb->block_size.nx2 > 1) {
    jl = sj, ju = ej + 1;
    if ((nb.ni.ox2 >= 0) && (nblevel[nb.ni.ox3 + 1][nb.ni.ox2][nb.ni.ox1 + 1] >= mylevel))
      jl++;
    if ((nb.ni.ox2 <= 0) &&
        (nblevel[nb.ni.ox3 + 1][nb.ni.ox2 + 2][nb.ni.ox1 + 1] >= mylevel))
      ju--;
  } else {
    jl = sj;
    ju = ej;
  }

  if (pmb->block_size.nx3 > 1) {
    kl = sk, ku = ek + 1;
    if ((nb.ni.ox3 >= 0) &&
        (nblevel[nb.ni.ox3][nb.ni.ox2 + 1][nb.ni.ox1 + 1] >= mylevel)) {
      kl++;
    }
    if ((nb.ni.ox3 <= 0) &&
        (nblevel[nb.ni.ox3 + 2][nb.ni.ox2 + 1][nb.ni.ox1 + 1] >= mylevel)) {
      ku--;
    }
  } else {
    kl = sk;
    ku = ek;
  }

  for (auto fc_pair : pmr->pvars_fc_) {
    FaceField *var_fc = std::get<0>(fc_pair);
    FaceField *coarse_fc = std::get<1>(fc_pair);

    // step 1. calculate x1 outer surface fields and slopes
    pmr->ProlongateSharedFieldX1((*coarse_fc).x1f, (*var_fc).x1f, il, iu, sj, ej, sk, ek);
    // step 2. calculate x2 outer surface fields and slopes
    pmr->ProlongateSharedFieldX2((*coarse_fc).x2f, (*var_fc).x2f, si, ei, jl, ju, sk, ek);
    // step 3. calculate x3 outer surface fields and slopes
    pmr->ProlongateSharedFieldX3((*coarse_fc).x3f, (*var_fc).x3f, si, ei, sj, ej, kl, ku);

    // step 4. calculate the internal finer fields using the Toth & Roe method
    pmr->ProlongateInternalField((*var_fc), si, ei, sj, ej, sk, ek);
  }

  // now that the ghost-ghost zones are filled and prolongated,
  // calculate the loop limits for the finer grid
  int fsi, fei, fsj, fej, fsk, fek;
<<<<<<< HEAD

  const IndexDomain interior = IndexDomain::interior;
  IndexRange cib = pmb->c_cellbounds.GetBoundsI(interior);
  IndexRange cjb = pmb->c_cellbounds.GetBoundsJ(interior);
  IndexRange ckb = pmb->c_cellbounds.GetBoundsK(interior);

  fsi = (si - cib.s)*2 + pmb->cellbounds.is(interior);
  fei = (ei - cib.s)*2 + pmb->cellbounds.is(interior) + 1;
  if (pmb->block_size.nx2 > 1) {
    fsj = (sj - cjb.s)*2 + pmb->cellbounds.js(interior);
    fej = (ej - cjb.s)*2 + pmb->cellbounds.js(interior) + 1;
=======
  fsi = (si - pmb->cis) * 2 + pmb->is;
  fei = (ei - pmb->cis) * 2 + pmb->is + 1;

  if (pmb->block_size.nx2 > 1) {
    fsj = (sj - pmb->cjs) * 2 + pmb->js;
    fej = (ej - pmb->cjs) * 2 + pmb->js + 1;
>>>>>>> 45257b25
  } else {
    fsj = pmb->cellbounds.js(interior);
    fej = pmb->cellbounds.je(interior);
  }

  if (pmb->block_size.nx3 > 1) {
<<<<<<< HEAD
    fsk = (sk - ckb.s)*2 + pmb->cellbounds.ks(interior);
    fek = (ek - ckb.s)*2 + pmb->cellbounds.ks(interior) + 1;
=======
    fsk = (sk - pmb->cks) * 2 + pmb->ks;
    fek = (ek - pmb->cks) * 2 + pmb->ks + 1;
>>>>>>> 45257b25
  } else {
    fsk = pmb->cellbounds.ks(interior);
    fek = pmb->cellbounds.ke(interior);
  }

  // KGF: COUPLING OF QUANTITIES (must be manually specified)
  // Field prolongation completed, calculate cell centered fields
  // TODO(KGF): passing nullptrs (pf) if no MHD (coarse_* no longer in MeshRefinement)
  // (may be fine to unconditionally directly set to pmb->pfield now. see above comment)

  // KGF: COUPLING OF QUANTITIES (must be manually specified)
  // calculate conservative variables
  // pmb->peos->PrimitiveToConserved(ph->w, pf->bcc, ph->u, pmb->pcoord,
  //                                fsi, fei, fsj, fej, fsk, fek);
  return;
}

} // namespace parthenon<|MERGE_RESOLUTION|>--- conflicted
+++ resolved
@@ -132,7 +132,6 @@
     int si, ei, sj, ej, sk, ek;
     if (nb.ni.ox1 == 0) {
       std::int64_t &lx1 = pmb->loc.lx1;
-<<<<<<< HEAD
       si = pmb->c_cellbounds.is(interior); 
       ei = pmb->c_cellbounds.ie(interior);
       if ((lx1 & 1LL) == 0LL) {
@@ -146,17 +145,6 @@
     }else {             
       si = pmb->c_cellbounds.is(interior)-cn; 
       ei = pmb->c_cellbounds.is(interior)-1;
-=======
-      si = pmb->cis, ei = pmb->cie;
-      if ((lx1 & 1LL) == 0LL)
-        ei += cn;
-      else
-        si -= cn;
-    } else if (nb.ni.ox1 > 0) {
-      si = pmb->cie + 1, ei = pmb->cie + cn;
-    } else {
-      si = pmb->cis - cn, ei = pmb->cis - 1;
->>>>>>> 45257b25
     }
 
     if (nb.ni.ox2 == 0) {
@@ -164,7 +152,6 @@
       ej = pmb->c_cellbounds.je(interior);
       if (pmb->block_size.nx2 > 1) {
         std::int64_t &lx2 = pmb->loc.lx2;
-<<<<<<< HEAD
         if ((lx2 & 1LL) == 0LL) { 
           ej += cn;
         } else {
@@ -179,25 +166,11 @@
       ej = pmb->c_cellbounds.js(interior)-1;
     }
     
-=======
-        if ((lx2 & 1LL) == 0LL)
-          ej += cn;
-        else
-          sj -= cn;
-      }
-    } else if (nb.ni.ox2 > 0) {
-      sj = pmb->cje + 1, ej = pmb->cje + cn;
-    } else {
-      sj = pmb->cjs - cn, ej = pmb->cjs - 1;
-    }
-
->>>>>>> 45257b25
     if (nb.ni.ox3 == 0) {
       sk = pmb->c_cellbounds.ks(interior);
       ek = pmb->c_cellbounds.ke(interior);
       if (pmb->block_size.nx3 > 1) {
         std::int64_t &lx3 = pmb->loc.lx3;
-<<<<<<< HEAD
         if ((lx3 & 1LL) == 0LL) {
           ek += cn;
         } else {
@@ -211,18 +184,6 @@
       sk = pmb->c_cellbounds.ks(interior)-cn;
       ek = pmb->c_cellbounds.ks(interior)-1;
   }
-=======
-        if ((lx3 & 1LL) == 0LL)
-          ek += cn;
-        else
-          sk -= cn;
-      }
-    } else if (nb.ni.ox3 > 0) {
-      sk = pmb->cke + 1, ek = pmb->cke + cn;
-    } else {
-      sk = pmb->cks - cn, ek = pmb->cks - 1;
-    }
->>>>>>> 45257b25
 
     // (temp workaround) to automatically call all BoundaryFunction_[] on coarse_prim/b
     // instead of previous targets var_cc=cons, var_fc=b
@@ -239,7 +200,6 @@
   return;
 }
 
-<<<<<<< HEAD
 static void CalcRestricedIndices(int & rs, int & re, int n, int ox, const IndexRange & b){
   if (n == 0) {
     rs = b.s;
@@ -259,9 +219,6 @@
 }
 
 void BoundaryValues::RestrictGhostCellsOnSameLevel(const NeighborBlock& nb, int nk,
-=======
-void BoundaryValues::RestrictGhostCellsOnSameLevel(const NeighborBlock &nb, int nk,
->>>>>>> 45257b25
                                                    int nj, int ni) {
   MeshBlock *pmb = pmy_block_;
   MeshRefinement *pmr = pmb->pmr.get();
@@ -272,49 +229,9 @@
   IndexRange ckb = pmb->c_cellbounds.GetBoundsK(interior);
 
   int ris, rie, rjs, rje, rks, rke;
-<<<<<<< HEAD
   CalcRestricedIndices(ris,rie,ni,nb.ni.ox1,cib);
   CalcRestricedIndices(rjs,rje,nj,nb.ni.ox2,cjb);
   CalcRestricedIndices(rks,rke,nk,nb.ni.ox3,ckb);
-=======
-  if (ni == 0) {
-    ris = pmb->cis;
-    rie = pmb->cie;
-    if (nb.ni.ox1 == 1) {
-      ris = pmb->cie;
-    } else if (nb.ni.ox1 == -1) {
-      rie = pmb->cis;
-    }
-  } else if (ni == 1) {
-    ris = pmb->cie + 1, rie = pmb->cie + 1;
-  } else { //(ni ==  - 1)
-    ris = pmb->cis - 1, rie = pmb->cis - 1;
-  }
-
-  if (nj == 0) {
-    rjs = pmb->cjs, rje = pmb->cje;
-    if (nb.ni.ox2 == 1)
-      rjs = pmb->cje;
-    else if (nb.ni.ox2 == -1)
-      rje = pmb->cjs;
-  } else if (nj == 1) {
-    rjs = pmb->cje + 1, rje = pmb->cje + 1;
-  } else { //(nj == -1)
-    rjs = pmb->cjs - 1, rje = pmb->cjs - 1;
-  }
-
-  if (nk == 0) {
-    rks = pmb->cks, rke = pmb->cke;
-    if (nb.ni.ox3 == 1)
-      rks = pmb->cke;
-    else if (nb.ni.ox3 == -1)
-      rke = pmb->cks;
-  } else if (nk == 1) {
-    rks = pmb->cke + 1, rke = pmb->cke + 1;
-  } else { //(nk == -1)
-    rks = pmb->cks - 1, rke = pmb->cks - 1;
-  }
->>>>>>> 45257b25
 
   for (auto cc_pair : pmr->pvars_cc_) {
     ParArrayND<Real> var_cc = std::get<0>(cc_pair);
@@ -329,7 +246,6 @@
     FaceField *coarse_fc = std::get<1>(fc_pair);
     int &mylevel = pmb->loc.level;
     int rs = ris, re = rie + 1;
-<<<<<<< HEAD
     if (rs == cib.s   && nblevel[nk+1][nj+1][ni  ] < mylevel) rs++;
     if (re == cib.e+1 && nblevel[nk+1][nj+1][ni+2] < mylevel) re--;
     pmr->RestrictFieldX1((*var_fc).x1f, (*coarse_fc).x1f, rs, re, rjs, rje, rks,
@@ -340,17 +256,6 @@
       if (re == cjb.s+1 && nblevel[nk+1][nj+2][ni+1] < mylevel) re--;
       pmr->RestrictFieldX2((*var_fc).x2f, (*coarse_fc).x2f, ris, rie, rs, re, rks,
                            rke);
-=======
-    if (rs == pmb->cis && nblevel[nk + 1][nj + 1][ni] < mylevel) rs++;
-    if (re == pmb->cie + 1 && nblevel[nk + 1][nj + 1][ni + 2] < mylevel) re--;
-    pmr->RestrictFieldX1((*var_fc).x1f, (*coarse_fc).x1f, rs, re, rjs, rje, rks, rke);
-
-    if (pmb->block_size.nx2 > 1) {
-      rs = rjs, re = rje + 1;
-      if (rs == pmb->cjs && nblevel[nk + 1][nj][ni + 1] < mylevel) rs++;
-      if (re == pmb->cje + 1 && nblevel[nk + 1][nj + 2][ni + 1] < mylevel) re--;
-      pmr->RestrictFieldX2((*var_fc).x2f, (*coarse_fc).x2f, ris, rie, rs, re, rks, rke);
->>>>>>> 45257b25
     } else { // 1D
       pmr->RestrictFieldX2((*var_fc).x2f, (*coarse_fc).x2f, ris, rie, rjs, rje, rks, rke);
       for (int i = ris; i <= rie; i++)
@@ -358,18 +263,11 @@
     }
 
     if (pmb->block_size.nx3 > 1) {
-<<<<<<< HEAD
       rs = rks, re =  rke + 1;
       if (rs == ckb.s   && nblevel[nk  ][nj+1][ni+1] < mylevel) rs++;
       if (re == ckb.e+1 && nblevel[nk+2][nj+1][ni+1] < mylevel) re--;
       pmr->RestrictFieldX3((*var_fc).x3f, (*coarse_fc).x3f, ris, rie, rjs, rje, rs,
                            re);
-=======
-      rs = rks, re = rke + 1;
-      if (rs == pmb->cks && nblevel[nk][nj + 1][ni + 1] < mylevel) rs++;
-      if (re == pmb->cke + 1 && nblevel[nk + 2][nj + 1][ni + 1] < mylevel) re--;
-      pmr->RestrictFieldX3((*var_fc).x3f, (*coarse_fc).x3f, ris, rie, rjs, rje, rs, re);
->>>>>>> 45257b25
     } else { // 1D or 2D
       pmr->RestrictFieldX3((*var_fc).x3f, (*coarse_fc).x3f, ris, rie, rjs, rje, rks, rke);
       for (int j = rjs; j <= rje; j++) {
@@ -466,7 +364,6 @@
   // now that the ghost-ghost zones are filled and prolongated,
   // calculate the loop limits for the finer grid
   int fsi, fei, fsj, fej, fsk, fek;
-<<<<<<< HEAD
 
   const IndexDomain interior = IndexDomain::interior;
   IndexRange cib = pmb->c_cellbounds.GetBoundsI(interior);
@@ -478,27 +375,14 @@
   if (pmb->block_size.nx2 > 1) {
     fsj = (sj - cjb.s)*2 + pmb->cellbounds.js(interior);
     fej = (ej - cjb.s)*2 + pmb->cellbounds.js(interior) + 1;
-=======
-  fsi = (si - pmb->cis) * 2 + pmb->is;
-  fei = (ei - pmb->cis) * 2 + pmb->is + 1;
-
-  if (pmb->block_size.nx2 > 1) {
-    fsj = (sj - pmb->cjs) * 2 + pmb->js;
-    fej = (ej - pmb->cjs) * 2 + pmb->js + 1;
->>>>>>> 45257b25
   } else {
     fsj = pmb->cellbounds.js(interior);
     fej = pmb->cellbounds.je(interior);
   }
 
   if (pmb->block_size.nx3 > 1) {
-<<<<<<< HEAD
     fsk = (sk - ckb.s)*2 + pmb->cellbounds.ks(interior);
     fek = (ek - ckb.s)*2 + pmb->cellbounds.ks(interior) + 1;
-=======
-    fsk = (sk - pmb->cks) * 2 + pmb->ks;
-    fek = (ek - pmb->cks) * 2 + pmb->ks + 1;
->>>>>>> 45257b25
   } else {
     fsk = pmb->cellbounds.ks(interior);
     fek = pmb->cellbounds.ke(interior);
