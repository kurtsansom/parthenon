//========================================================================================
// (C) (or copyright) 2020. Triad National Security, LLC. All rights reserved.
//
// This program was produced under U.S. Government contract 89233218CNA000001 for Los
// Alamos National Laboratory (LANL), which is operated by Triad National Security, LLC
// for the U.S. Department of Energy/National Nuclear Security Administration. All rights
// in the program are reserved by Triad National Security, LLC, and the U.S. Department
// of Energy/National Nuclear Security Administration. The Government is granted for
// itself and others acting on its behalf a nonexclusive, paid-up, irrevocable worldwide
// license in this material to reproduce, prepare derivative works, distribute copies to
// the public, perform publicly and display publicly, and to permit others to do so.
//========================================================================================

// Self Include
#include "calculate_pi.hpp"

// Standard Includes
#include <iostream>
#include <string>
#include <utility>

// Parthenon Includes
#include <parthenon/package.hpp>

using namespace parthenon::package::prelude;

using parthenon::Coordinates;

namespace parthenon {

// can be used to set global properties that all meshblocks want to know about
// no need in this app so use the weak version that ships with parthenon
// Properties_t ParthenonManager::ProcessProperties(std::unique_ptr<ParameterInput>& pin)
// {
//  Properties_t props;
//  return props;
//}

Packages_t ParthenonManager::ProcessPackages(std::unique_ptr<ParameterInput> &pin) {
  Packages_t packages;
  // only have one package for this app, but will typically have more things added to
  packages["calculate_pi"] = calculate_pi::Initialize(pin.get());
  return packages;
}

// this should set up initial conditions of independent variables on the block
// this app only has one variable of derived type, so nothing to do here.
// in this case, just use the weak version
// void MeshBlock::ProblemGenerator(ParameterInput *pin) {
//  // nothing to do here for this app
//}

// applications can register functions to fill shared derived quantities
// before and/or after all the package FillDerived call backs
// in this case, just use the weak version that sets these to nullptr
// void ParthenonManager::SetFillDerivedFunctions() {
//  FillDerivedVariables::SetFillDerivedFunctions(nullptr,nullptr);
//}

} // namespace parthenon

// This defines a "physics" package
// In this case, calculate_pi provides the functions required to set up
// an indicator function in_or_out(x,y) = (r < r0 ? 1 : 0), and compute the area
// of a circle of radius r0 as A = \int d^x in_or_out(x,y) over the domain. Then
// pi \approx A/r0^2
namespace calculate_pi {

void SetInOrOut(Container<Real> &rc) {
  MeshBlock *pmb = rc.pmy_block;
  int is = pmb->is;
  int js = pmb->js;
  int ks = pmb->ks;
  int ie = pmb->ie;
  int je = pmb->je;
  int ke = pmb->ke;
  Coordinates *pcoord = pmb->pcoord.get();
  CellVariable<Real> &v = rc.Get("in_or_out");
  const auto &radius = pmb->packages["calculate_pi"]->Param<Real>("radius");
  // Set an indicator function that indicates whether the cell center
  // is inside or outside of the circle we're interating the area of.
  // see the CheckRefinement routine below for an explanation of the loop bounds
  for (int k = ks; k <= ke; k++) {
    for (int j = js - 1; j <= je + 1; j++) {
      for (int i = is - 1; i <= ie + 1; i++) {
        Real rsq = std::pow(pcoord->x1v(i), 2) + std::pow(pcoord->x2v(j), 2);
        if (rsq < radius * radius) {
          v(k, j, i) = 1.0;
        } else {
          v(k, j, i) = 0.0;
        }
      }
    }
  }
  /** TODO(pgrete) This is what it should should like using the transparent
    * parallel_for wrapper of the MeshBlock.
    * Unfortunely, the current Container/CellVariable/ParArrayND combination
    * won't work this way and we should discuss how to proceed before
    * starting a bigger refactoring of the the classes above.

  auto x1v = pcoord->x1v; // LAMBDA doesn't capture member vars so we need to redef.
  auto x2v = pcoord->x2v;
  pmb->par_for(
      "SetInOrOut", ks, ke, js - 1, je + 1, is - 1, ie + 1,
      KOKKOS_LAMBDA(const int k, const int j, const int i) {
        Real rsq = pow(x1v(i), 2) + pow(x2v(j), 2);
        if (rsq < radius * radius) {
          v(k, j, i) = 1.0;
        } else {
          v(k, j, i) = 0.0;
        }
      });
  */
}

AmrTag CheckRefinement(Container<Real> &rc) {
  // tag cells for refinement or derefinement
  // each package can define its own refinement tagging
  // function and they are all called by parthenon
  MeshBlock *pmb = rc.pmy_block;
  int is = pmb->is;
  int js = pmb->js;
  int ks = pmb->ks;
  int ie = pmb->ie;
  int je = pmb->je;
  int ke = pmb->ke;
  CellVariable<Real> &v = rc.Get("in_or_out");
  AmrTag delta_level = AmrTag::derefine;
  Real vmin = 1.0;
  Real vmax = 0.0;
  // loop over all real cells and one layer of ghost cells and refine
  // if the edge of the circle is found.  The one layer of ghost cells
  // catches the case where the edge is between the cell centers of
  // the first/last real cell and the first ghost cell
  for (int k = ks; k <= ke; k++) {
    for (int j = js - 1; j <= je + 1; j++) {
      for (int i = is - 1; i <= ie + 1; i++) {
        vmin = (v(k, j, i) < vmin ? v(k, j, i) : vmin);
        vmax = (v(k, j, i) > vmax ? v(k, j, i) : vmax);
      }
    }
  }
  // was the edge of the circle found?
  if (vmax > 0.95 && vmin < 0.05) { // then yes
    delta_level = AmrTag::refine;
  }
  return delta_level;
}

<<<<<<< HEAD
  CalculatePi driver(pman.pinput.get(), pman.pmesh.get());
=======
std::shared_ptr<StateDescriptor> Initialize(ParameterInput *pin) {
  auto package = std::make_shared<StateDescriptor>("calculate_pi");
  Params &params = package->AllParams();
>>>>>>> 058869bf

  Real radius = pin->GetOrAddReal("Pi", "radius", 1.0);
  params.Add("radius", radius);

  // add a variable called in_or_out that will hold the value of the indicator function
  std::string field_name("in_or_out");
  Metadata m({Metadata::Cell, Metadata::Derived});
  package->AddField(field_name, m, DerivedOwnership::unique);

  // All the package FillDerived and CheckRefinement functions are called by parthenon
  package->FillDerived = SetInOrOut;
  // could use this package specific refinement tagging routine (above), but
  // instead this example will make use of the parthenon shipped first derivative
  // criteria, as invoked in the input file
  // package->CheckRefinement = CheckRefinement;
  return package;
}

TaskStatus ComputeArea(MeshBlock *pmb) {
  // compute 1/r0^2 \int d^2x in_or_out(x,y) over the block's domain
  Container<Real> &rc = pmb->real_containers.Get();
  int is = pmb->is;
  int js = pmb->js;
  int ks = pmb->ks;
  int ie = pmb->ie;
  int je = pmb->je;
  int ke = pmb->ke;
  Coordinates *pcoord = pmb->pcoord.get();
  CellVariable<Real> &v = rc.Get("in_or_out");
  const auto &radius = pmb->packages["calculate_pi"]->Param<Real>("radius");
  Real area = 0.0;
  for (int k = ks; k <= ke; k++) {
    for (int j = js; j <= je; j++) {
      for (int i = is; i <= ie; i++) {
        area += v(k, j, i) * pcoord->dx1f(i) * pcoord->dx2f(j);
      }
    }
  }
  // std::cout << "area = " << area << std::endl;
  area /= (radius * radius);
  // just stash the area somewhere for later
  v(0, 0, 0) = area;
  return TaskStatus::complete;
}

} // namespace calculate_pi<|MERGE_RESOLUTION|>--- conflicted
+++ resolved
@@ -147,13 +147,9 @@
   return delta_level;
 }
 
-<<<<<<< HEAD
-  CalculatePi driver(pman.pinput.get(), pman.pmesh.get());
-=======
 std::shared_ptr<StateDescriptor> Initialize(ParameterInput *pin) {
   auto package = std::make_shared<StateDescriptor>("calculate_pi");
   Params &params = package->AllParams();
->>>>>>> 058869bf
 
   Real radius = pin->GetOrAddReal("Pi", "radius", 1.0);
   params.Add("radius", radius);
