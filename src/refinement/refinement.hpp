//========================================================================================
// (C) (or copyright) 2020. Triad National Security, LLC. All rights reserved.
//
// This program was produced under U.S. Government contract 89233218CNA000001 for Los
// Alamos National Laboratory (LANL), which is operated by Triad National Security, LLC
// for the U.S. Department of Energy/National Nuclear Security Administration. All rights
// in the program are reserved by Triad National Security, LLC, and the U.S. Department
// of Energy/National Nuclear Security Administration. The Government is granted for
// itself and others acting on its behalf a nonexclusive, paid-up, irrevocable worldwide
// license in this material to reproduce, prepare derivative works, distribute copies to
// the public, perform publicly and display publicly, and to permit others to do so.
//========================================================================================

#ifndef REFINEMENT_REFINEMENT_HPP_
#define REFINEMENT_REFINEMENT_HPP_

#include <memory>
#include <string>

#include "defs.hpp"
#include "interface/container.hpp"
#include "interface/state_descriptor.hpp"
#include "interface/variable.hpp"

namespace parthenon {

class ParameterInput;

namespace Refinement {

std::shared_ptr<StateDescriptor> Initialize(ParameterInput *pin);

AmrTag CheckAllRefinement(Container<Real> &rc);

<<<<<<< HEAD
AmrTag FirstDerivative(const ParArrayND<Real> &q, const Real refine_criteria,
                       const Real derefine_criteria);
=======
AmrTag FirstDerivative(DevExecSpace exec_space, const ParArrayND<Real> &q,
                       const Real refine_criteria, const Real derefine_criteria);
>>>>>>> 45b57882

} // namespace Refinement

} // namespace parthenon

#endif // REFINEMENT_REFINEMENT_HPP_<|MERGE_RESOLUTION|>--- conflicted
+++ resolved
@@ -32,13 +32,8 @@
 
 AmrTag CheckAllRefinement(Container<Real> &rc);
 
-<<<<<<< HEAD
-AmrTag FirstDerivative(const ParArrayND<Real> &q, const Real refine_criteria,
-                       const Real derefine_criteria);
-=======
 AmrTag FirstDerivative(DevExecSpace exec_space, const ParArrayND<Real> &q,
                        const Real refine_criteria, const Real derefine_criteria);
->>>>>>> 45b57882
 
 } // namespace Refinement
 
