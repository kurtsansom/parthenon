//========================================================================================
// (C) (or copyright) 2020. Triad National Security, LLC. All rights reserved.
//
// This program was produced under U.S. Government contract 89233218CNA000001 for Los
// Alamos National Laboratory (LANL), which is operated by Triad National Security, LLC
// for the U.S. Department of Energy/National Nuclear Security Administration. All rights
// in the program are reserved by Triad National Security, LLC, and the U.S. Department
// of Energy/National Nuclear Security Administration. The Government is granted for
// itself and others acting on its behalf a nonexclusive, paid-up, irrevocable worldwide
// license in this material to reproduce, prepare derivative works, distribute copies to
// the public, perform publicly and display publicly, and to permit others to do so.
//========================================================================================
#include <algorithm>
#include <exception>
#include <memory>
#include <utility>

#include "amr_criteria.hpp"
#include "better_refinement.hpp"
#include "interface/StateDescriptor.hpp"
#include "mesh/mesh.hpp"
#include "parameter_input.hpp"

namespace parthenon {
namespace BetterRefinement {

std::shared_ptr<StateDescriptor> Initialize(ParameterInput *pin) {
  auto ref = std::make_shared<StateDescriptor>("Refinement");
  Params& params = ref->AllParams();

  std::string base("Refinement");
  int numcrit = 0;
  while(true) {
    std::string block_name = base + std::to_string(numcrit);
    if (!pin->DoesBlockExist(block_name)) {
      break;
    }
    std::string method = pin->GetOrAddString(block_name, "method", "PLEASE SPECIFY method");
    ref->amr_criteria.push_back(
      AMRCriteria::MakeAMRCriteria(method, pin, block_name)
    );
    numcrit++;
  }
  return std::move(ref);
}


int CheckRefinement(Container<Real>& rc) {
  MeshBlock *pmb = rc.pmy_block;
  int delta_level = -1;
  for (auto &pkg : pmb->packages) {
    auto& desc = pkg.second;
    if (desc->CheckRefinement != nullptr) {
        int package_delta_level = desc->CheckRefinement(rc);
        delta_level = std::max(delta_level, package_delta_level);
        if (delta_level == 1) break;
    }
  }

  if (delta_level != 1) {
<<<<<<< HEAD
    for (auto & phys : pmb->physics) {
      for (auto & amr : phys.second->amr_criteria) {
        int package_delta_level = (*amr)(rc);
        if (package_delta_level == 0) {
          delta_level = std::max(delta_level, package_delta_level);
        } else if (package_delta_level == 1 && rc.pmy_block->loc.level < amr->max_level) {
          delta_level = 1;
          break;
        }
=======
    for (auto & pkg : pmb->packages) {
      for (auto & amr : pkg.second->amr_criteria) {
        Variable<Real> q = pmb->real_container.Get(amr._field);
        delta_level = amr._refine_func(q, amr._refine_criteria, amr._derefine_criteria);
        if (delta_level == 1) break;
>>>>>>> 2acbd469
      }
    }
  }

  return delta_level;
}

int FirstDerivative(Variable<Real>& q,
                    const Real refine_criteria, const Real derefine_criteria) {
  Real maxd = 0.0;
  const int dim1 = q.GetDim1();
  const int dim2 = q.GetDim2();
  const int dim3 = q.GetDim3();
  int klo=0, khi=1, jlo=0, jhi=1, ilo=0, ihi=1;
  if (dim3 > 1) {
    klo = 1;
    khi = dim3-1;
  }
  if (dim2 > 1) {
    jlo = 1;
    jhi = dim2-1;
  }
  if (dim1 > 1) {
    ilo = 1;
    ihi = dim1-1;
  }
  for (int k=klo; k<khi; k++) {
    for (int j=jlo; j<jhi; j++) {
      for (int i=ilo; i<ihi; i++) {
        Real scale = std::abs(q(k,j,i));
        Real d = 0.5*std::abs((q(k,j,i+1)-q(k,j,i-1)))/(scale+1.e-16);
        maxd = (d > maxd ? d : maxd);
        if (dim2 > 1) {
          d = 0.5*std::abs((q(k,j+1,i)-q(k,j-1,i)))/(scale+1.e-16);
          maxd = (d > maxd ? d : maxd);
        }
        if (dim3 > 1) {
          d = 0.5*std::abs((q(k+1,j,i) - q(k-1,j,i)))/(scale+1.e-16);
          maxd = (d > maxd ? d : maxd);
        }
      }
    }
  }
  if (maxd > refine_criteria) return 1;
  if (maxd < derefine_criteria) return -1;
  return 0;;
}

} // namespace BetterRefinement
} // namespace parthenon<|MERGE_RESOLUTION|>--- conflicted
+++ resolved
@@ -58,9 +58,8 @@
   }
 
   if (delta_level != 1) {
-<<<<<<< HEAD
-    for (auto & phys : pmb->physics) {
-      for (auto & amr : phys.second->amr_criteria) {
+    for (auto & pkg : pmb->packages) {
+      for (auto & amr : pkg.second->amr_criteria) {
         int package_delta_level = (*amr)(rc);
         if (package_delta_level == 0) {
           delta_level = std::max(delta_level, package_delta_level);
@@ -68,13 +67,6 @@
           delta_level = 1;
           break;
         }
-=======
-    for (auto & pkg : pmb->packages) {
-      for (auto & amr : pkg.second->amr_criteria) {
-        Variable<Real> q = pmb->real_container.Get(amr._field);
-        delta_level = amr._refine_func(q, amr._refine_criteria, amr._derefine_criteria);
-        if (delta_level == 1) break;
->>>>>>> 2acbd469
       }
     }
   }
