--- conflicted
+++ resolved
@@ -42,10 +42,7 @@
    |   ENABLE\_INTEGRATION\_TESTS | ${BUILD\_TESTING} | Option | Enable integration tests |
    |    ENABLE\_REGRESSION\_TESTS | ${BUILD\_TESTING} | Option | Enable regression tests |
    |          ENABLE\_UNIT\_TESTS | ${BUILD\_TESTING} | Option | Enable unit tests |
-<<<<<<< HEAD
    |PARTHENON\_USE\_LIGHTWEIGHT\_HINT | OFF | Option | Decorate default parallel region wrappers to be lightweight kernels |
-=======
    |               CODE\_COVERAGE | OFF      | Option | Builds with code coverage flags |
->>>>>>> a4b09fe7
 
 ### NB: CMake options prefixed with *PARTHENON\_* modify behavior.