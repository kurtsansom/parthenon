--- conflicted
+++ resolved
@@ -360,14 +360,9 @@
                 indexing="ij")
 
     for var in set(f0.Variables+f1.Variables):
-<<<<<<< HEAD
         var_no_diffs = True
-
-        if var in ['Locations', 'VolumeLocations', 'LogicalLocations', 'Levels', 'Info', 'Params']:
-=======
         if var in ['Locations', 'VolumeLocations', 'LogicalLocations', 'Levels', 'Info',
                    'Params', 'SparseInfo', 'Input', 'Blocks']:
->>>>>>> d5b5f757
             continue
 
         # Get values from file
@@ -442,15 +437,7 @@
             if var_no_diffs:
                 print(f"  {var:20s}: no diffs")
             else:
-<<<<<<< HEAD
                 print(f"  {var:20s}: differs")
-=======
-                print('____%26s: MaxDiff=%10.4g at'%(var,errMax),errMaxPos)
-
-        if one and not same:
-            break
-
->>>>>>> d5b5f757
     if no_diffs:
       return(0)
     else:
