--- conflicted
+++ resolved
@@ -3,15 +3,9 @@
 ## Current develop
 
 ### Added (new features/APIs/variables/...)
-<<<<<<< HEAD
-- [[PR250]] Feature::Restart. If output file format 'rst' is specified restart files are written using independent variables and those marked with Restart metadata flag.  Simulations can be restarted with a '-r \<restartFile\>' argument to the code.
-- [[PR 263]](https://github.com/lanl/parthenon/pull/263) Added MeshPack, a mechanism for looping over the whole mesh at once within a `Kokkos` kernel. See [documentation](docs/mesh/packing.md)
-- [[PR 267]](https://github.com/lanl/parthenon/pull/267) Introduced TaskRegions and TaskCollections to allow for task launches on multiple blocks.
-=======
 - [[PR 250]](https://github.com/lanl/parthenon/pull/250) Feature::Restart. If output file format 'rst' is specified restart files are written using independent variables and those marked with Restart metadata flag.  Simulations can be restarted with a '-r \<restartFile\>' argument to the code.
 - [[PR 263]](https://github.com/lanl/parthenon/pull/263) Added MeshPack, a mechanism for looping over the whole mesh at once within a `Kokkos` kernel. See [documentation](docs/mesh/packing.md)
 - [[PR 285]](https://github.com/lanl/parthenon/pull/285) Parthenon can now be linked in CMake as `Parthenon::parthenon` when used as a subdirectory, matching install.
->>>>>>> 3d2bae39
 
 ### Changed (changing behavior/API/variables/...)
 - [[PR 252]](https://github.com/lanl/parthenon/pull/252) Moved default `par_for` wrappers to `MeshBlock` 
