--- conflicted
+++ resolved
@@ -158,10 +158,7 @@
                    input_bcs),
       pmy_block_(wpmb) {
   // Check BC functions for each of the 6 boundaries in turn ---------------------
-<<<<<<< HEAD
-=======
   // TODO(BRR) Add physical particle boundary conditions, maybe using the below code
->>>>>>> ce06ea00
   /*for (int i = 0; i < 6; i++) {
     switch (block_bcs[i]) {
     case BoundaryFlag::reflect:
