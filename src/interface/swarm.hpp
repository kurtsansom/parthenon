--- conflicted
+++ resolved
@@ -35,11 +35,8 @@
 #include "metadata.hpp"
 #include "parthenon_arrays.hpp"
 #include "parthenon_mpi.hpp"
-<<<<<<< HEAD
 #include "swarm_boundaries.hpp"
 #include "swarm_device_context.hpp"
-=======
->>>>>>> ce06ea00
 #include "variable.hpp"
 #include "variable_pack.hpp"
 
@@ -59,9 +56,6 @@
   bool IsActive(int n) const { return mask_(n); }
 
   KOKKOS_FUNCTION
-  bool IsOnCurrentMeshBlock(int n) const { return blockIndex_(n) == this_block_; }
-
-  KOKKOS_FUNCTION
   void MarkParticleForRemoval(int n) const { marked_for_removal_(n) = true; }
 
   KOKKOS_FUNCTION
@@ -69,12 +63,6 @@
 
   KOKKOS_INLINE_FUNCTION
   int GetNeighborBlockIndex(const int &n, const double &x, const double &y,
-<<<<<<< HEAD
-                            const double &z) const {
-    int i = static_cast<int>(std::floor((x - x_min_) / ((x_max_ - x_min_) / 2.))) + 1;
-    int j = static_cast<int>(std::floor((y - y_min_) / ((y_max_ - y_min_) / 2.))) + 1;
-    int k = static_cast<int>(std::floor((z - z_min_) / ((z_max_ - z_min_) / 2.))) + 1;
-=======
                             const double &z, bool &is_on_current_mesh_block) const {
     const int i =
         static_cast<int>(std::floor((x - x_min_) / ((x_max_ - x_min_) / 2.))) + 1;
@@ -82,7 +70,6 @@
         static_cast<int>(std::floor((y - y_min_) / ((y_max_ - y_min_) / 2.))) + 1;
     const int k =
         static_cast<int>(std::floor((z - z_min_) / ((z_max_ - z_min_) / 2.))) + 1;
->>>>>>> ce06ea00
 
     // Something went wrong
     if (i < 0 || i > 3 || ((j < 0 || j > 3) && ndim_ > 1) ||
@@ -98,23 +85,16 @@
     } else {
       blockIndex_(n) = neighborIndices_(k, j, i);
     }
-<<<<<<< HEAD
-=======
 
     is_on_current_mesh_block = (blockIndex_(n) == this_block_);
 
->>>>>>> ce06ea00
     return blockIndex_(n);
   }
 
   KOKKOS_INLINE_FUNCTION
   int GetMyRank() const { return my_rank_; }
 
-<<<<<<< HEAD
 // private:
-=======
- private:
->>>>>>> ce06ea00
   Real x_min_;
   Real x_max_;
   Real y_min_;
@@ -135,7 +115,6 @@
   friend class Swarm;
   constexpr static int this_block_ = -1; // Mirrors definition in Swarm class
   int my_rank_;
-<<<<<<< HEAD
 };
 */
 
@@ -162,8 +141,6 @@
                                         const SwarmDeviceContext &swarm_d) override {
     swarm_d.MarkParticleForRemoval(n);
   }
-=======
->>>>>>> ce06ea00
 };
 
 class ParticleBoundIX1Reflect : ParticleBound {
@@ -203,11 +180,8 @@
   }
 
   SwarmDeviceContext GetDeviceContext() const;
-<<<<<<< HEAD
 
   void AllocateBoundaries();
-=======
->>>>>>> ce06ea00
 
   // Set the pointer to the mesh block for this swarm
   void SetBlockPointer(std::weak_ptr<MeshBlock> pmb) { pmy_block = pmb; }
@@ -229,7 +203,6 @@
   /// Remote a variable from swarm
   void Remove(const std::string &label);
 
-<<<<<<< HEAD
   /// Set a custom boundary condition
   void SetBoundary(
       const int n,
@@ -239,20 +212,10 @@
   }
   // bounds[n] = bc; }
 
-  /// Get real particle variable
-  ParticleVariable<Real> &GetReal(const std::string &label) {
-    return *(realMap_.at(label));
-  }
-
-  /// Get integer particle variable
-  ParticleVariable<int> &GetInteger(const std::string &label) {
-    return *(intMap_.at(label));
-=======
   /// Get particle variable
   template <class T>
   ParticleVariable<T> &Get(const std::string &label) {
     return *std::get<getType<T>()>(Maps_).at(label);
->>>>>>> ce06ea00
   }
 
   /// Assign label for swarm
@@ -287,11 +250,7 @@
 
   /// Get the quality of the data layout. 1 is perfectly organized, < 1
   /// indicates gaps in the list.
-<<<<<<< HEAD
-  Real get_packing_efficiency() const { return num_active_ / (max_active_index_ + 1); }
-=======
   Real GetPackingEfficiency() const { return num_active_ / (max_active_index_ + 1); }
->>>>>>> ce06ea00
 
   /// Remove particles marked for removal and update internal indexing
   void RemoveMarkedParticles();
@@ -307,11 +266,6 @@
   void SetupPersistentMPI();
   std::shared_ptr<BoundarySwarm> vbswarm;
   bool mpiStatus;
-<<<<<<< HEAD
-  void allocateComms(std::weak_ptr<MeshBlock> wpmb);
-
-  int GetParticleDataSize() { return realVector_.size() + intVector_.size(); }
-=======
   void AllocateComms(std::weak_ptr<MeshBlock> wpmb);
 
   // This is the particle data size for indexing boundary data buffers, for which
@@ -319,32 +273,19 @@
   int GetParticleDataSize() {
     return std::get<0>(Vectors_).size() + std::get<1>(Vectors_).size();
   }
->>>>>>> ce06ea00
 
   bool Send(BoundaryCommSubset phase);
 
   bool Receive(BoundaryCommSubset phase);
 
-<<<<<<< HEAD
-  vpack_types::SwarmVarList<Real> MakeRealList_(std::vector<std::string> &names);
-  vpack_types::SwarmVarList<int> MakeIntList_(std::vector<std::string> &names);
-
-  SwarmVariablePack<Real> PackVariablesReal(const std::vector<std::string> &names,
-                                            PackIndexMap &vmap);
-  SwarmVariablePack<Real> PackAllVariablesReal(PackIndexMap &vmap);
-  SwarmVariablePack<int> PackVariablesInt(const std::vector<std::string> &names,
-                                          PackIndexMap &vmap);
-
-  void PackAllVariables(SwarmVariablePack<Real> &vreal, SwarmVariablePack<int> &vint);
-  void PackAllVariables(SwarmVariablePack<Real> &vreal, SwarmVariablePack<int> &vint,
-                        PackIndexMap &rmap, PackIndexMap &imap);
+  template <class T>
+  SwarmVariablePack<T> PackAllVariables(PackIndexMap &vmap);
+
+  template <class T>
+  SwarmVariablePack<T> PackVariables(const std::vector<std::string> &name,
+                                     PackIndexMap &vmap);
 
   // Temporarily public
-  int swarm_num_incomplete_;
-  int global_num_incomplete_;
-  int local_num_completed_;
-  int global_num_completed_;
-  MPI_Request allreduce_request_;
   int num_particles_sent_;
   bool finished_transport;
 
@@ -352,26 +293,14 @@
   // compute kernel capture.
   ParticleBoundaries pbounds;
 
- private:
-  std::unique_ptr<ParticleBound, DeviceDeleter<Kokkos::HostSpace>> bounds[6];
-=======
-  template <class T>
-  SwarmVariablePack<T> PackAllVariables(PackIndexMap &vmap);
-
-  template <class T>
-  SwarmVariablePack<T> PackVariables(const std::vector<std::string> &name,
-                                     PackIndexMap &vmap);
-
-  // Temporarily public
-  int num_particles_sent_;
-  bool finished_transport;
-
   void LoadBuffers_(const int max_indices_size);
   void UnloadBuffers_();
 
  private:
   template <class T>
   vpack_types::SwarmVarList<T> MakeVarListAll_();
+
+  std::unique_ptr<ParticleBound, DeviceDeleter<Kokkos::HostSpace>> bounds[6];
 
   void SetNeighborIndices1D_();
   void SetNeighborIndices2D_();
@@ -381,7 +310,6 @@
   void CountReceivedParticles_();
   void UpdateNeighborBufferReceiveIndices_(ParArrayND<int> &neighbor_index,
                                            ParArrayND<int> &buffer_index);
->>>>>>> ce06ea00
 
   int debug = 0;
   std::weak_ptr<MeshBlock> pmy_block;
@@ -407,15 +335,12 @@
 
   constexpr static int this_block_ = -1;
   constexpr static int unset_index_ = -1;
-<<<<<<< HEAD
-=======
 
   ParArrayND<int> num_particles_to_send_;
   ParArrayND<int> particle_indices_to_send_;
 
   std::vector<int> neighbor_received_particles_;
   int total_received_particles_;
->>>>>>> ce06ea00
 };
 
 template <class T>
