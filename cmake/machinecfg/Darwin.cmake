--- conflicted
+++ resolved
@@ -62,12 +62,7 @@
 
     set(DARWIN_CUDA_DEFAULT OFF)
 elseif (DARWIN_ARCH STREQUAL "ppc64le")
-<<<<<<< HEAD
-    set(DARWIN_VIEW_DATE_LATEST "2021-01-20")
-=======
     set(DARWIN_VIEW_DATE_LATEST "2021-02-08")
-
->>>>>>> 4bf46ae5
     set(DARWIN_GCC_PREFERRED "GCC9")
     set(DARWIN_COMPILER_PREFERRED "GCC")
 
