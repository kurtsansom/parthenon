//========================================================================================
// Athena++ astrophysical MHD code
// Copyright(C) 2014 James M. Stone <jmstone@princeton.edu> and other code contributors
// Licensed under the 3-clause BSD License, see LICENSE file for details
//========================================================================================
// (C) (or copyright) 2020. Triad National Security, LLC. All rights reserved.
//
// This program was produced under U.S. Government contract 89233218CNA000001 for Los
// Alamos National Laboratory (LANL), which is operated by Triad National Security, LLC
// for the U.S. Department of Energy/National Nuclear Security Administration. All rights
// in the program are reserved by Triad National Security, LLC, and the U.S. Department
// of Energy/National Nuclear Security Administration. The Government is granted for
// itself and others acting on its behalf a nonexclusive, paid-up, irrevocable worldwide
// license in this material to reproduce, prepare derivative works, distribute copies to
// the public, perform publicly and display publicly, and to permit others to do so.
//========================================================================================
//! \file mesh.cpp
//  \brief implementation of functions in MeshBlock class

#include <algorithm>
#include <cstdlib>
#include <cstring>
#include <ctime>
#include <iomanip>
#include <iostream>
#include <iterator>
#include <sstream>
#include <stdexcept>
#include <string>

#include "bvals/bvals.hpp"
#include "coordinates/coordinates.hpp"
#include "defs.hpp"
#include "globals.hpp"
#include "interface/meshblock_data_iterator.hpp"
#include "interface/metadata.hpp"
#include "interface/variable.hpp"
#include "kokkos_abstraction.hpp"
#include "mesh/mesh.hpp"
#include "mesh/mesh_refinement.hpp"
#include "mesh/meshblock.hpp"
#include "mesh/meshblock_tree.hpp"
#include "parameter_input.hpp"
#include "parthenon_arrays.hpp"
#include "reconstruct/reconstruction.hpp"
#include "utils/buffer_utils.hpp"

namespace parthenon {

//----------------------------------------------------------------------------------------
// MeshBlock constructor: constructs coordinate, boundary condition, field
//                        and mesh refinement objects.
MeshBlock::MeshBlock(const int n_side, const int ndim)
    : exec_space(DevExecSpace()), pmy_mesh(nullptr), cost_(1.0) {
  // initialize grid indices
  if (ndim == 1) {
    InitializeIndexShapes(n_side, 0, 0);
  } else if (ndim == 2) {
    InitializeIndexShapes(n_side, n_side, 0);
  } else {
    InitializeIndexShapes(n_side, n_side, n_side);
  }
}

// Factory method deals with initialization for you
std::shared_ptr<MeshBlock> MeshBlock::Make(int igid, int ilid, LogicalLocation iloc,
                                           RegionSize input_block,
                                           BoundaryFlag *input_bcs, Mesh *pm,
                                           ParameterInput *pin, ApplicationInput *app_in,
                                           Properties_t &properties, Packages_t &packages,
                                           int igflag, double icost) {
  auto pmb = std::make_shared<MeshBlock>();
  pmb->Initialize(igid, ilid, iloc, input_block, input_bcs, pm, pin, app_in, properties,
                  packages, igflag, icost);
  return pmb;
}

void MeshBlock::Initialize(int igid, int ilid, LogicalLocation iloc,
                           RegionSize input_block, BoundaryFlag *input_bcs, Mesh *pm,
                           ParameterInput *pin, ApplicationInput *app_in,
                           Properties_t &properties, Packages_t &packages, int igflag,
                           double icost) {
  exec_space = DevExecSpace();
  pmy_mesh = pm;
  loc = iloc;
  block_size = input_block;
  gid = igid;
  lid = ilid;
  gflag = igflag;
  this->properties = properties;
  this->packages = packages;
  cost_ = icost;

  // initialize grid indices
  if (pmy_mesh->ndim >= 3) {
    InitializeIndexShapes(block_size.nx1, block_size.nx2, block_size.nx3);
  } else if (pmy_mesh->ndim >= 2) {
    InitializeIndexShapes(block_size.nx1, block_size.nx2, 0);
  } else {
    InitializeIndexShapes(block_size.nx1, 0, 0);
  }

  // Allow for user overrides to default Parthenon functions
  if (app_in->InitApplicationMeshBlockData != nullptr) {
    InitApplicationMeshBlockData = app_in->InitApplicationMeshBlockData;
  }
  if (app_in->InitUserMeshBlockData != nullptr) {
    InitUserMeshBlockData = app_in->InitUserMeshBlockData;
  }
  if (app_in->ProblemGenerator != nullptr) {
    ProblemGenerator = app_in->ProblemGenerator;
  }
  if (app_in->MeshBlockUserWorkInLoop != nullptr) {
    UserWorkInLoop = app_in->MeshBlockUserWorkInLoop;
  }
  if (app_in->UserWorkBeforeOutput != nullptr) {
    UserWorkBeforeOutput = app_in->UserWorkBeforeOutput;
  }

<<<<<<< HEAD
  auto &real_container = meshblock_data.Get();
=======
  auto &real_container = real_containers.Get();
  auto &swarm_container = real_containers.GetSwarmContainer();
>>>>>>> af0c2a31
  // Set the block pointer for the containers
  real_container->SetBlockPointer(shared_from_this());
  swarm_container->SetBlockPointer(shared_from_this());

  // (probably don't need to preallocate space for references in these vectors)
  vars_cc_.reserve(3);
  vars_fc_.reserve(3);

  // construct objects stored in MeshBlock class.  Note in particular that the initial
  // conditions for the simulation are set in problem generator called from main

  coords = Coordinates_t(block_size, pin);

  // mesh-related objects
  // Boundary
  pbval = std::make_unique<BoundaryValues>(shared_from_this(), input_bcs, pin);
  pbval->SetBoundaryFlags(boundary_flag);

  // Reconstruction: constructor may implicitly depend on Coordinates, and PPM variable
  // floors depend on EOS, but EOS isn't needed in Reconstruction constructor-> this is
  // ok
  precon = std::make_unique<Reconstruction>(shared_from_this(), pin);

  // Add field properties data
  for (int i = 0; i < properties.size(); i++) {
    StateDescriptor &state = properties[i]->State();
    for (auto const &q : state.AllFields()) {
      real_container->Add(q.first, q.second);
    }
    for (auto const &q : state.AllSparseFields()) {
      for (auto const &m : q.second) {
        real_container->Add(q.first, m);
      }
    }
  }
  // Add physics data
  for (auto const &pkg : packages) {
    for (auto const &q : pkg.second->AllFields()) {
      real_container->Add(q.first, q.second);
    }
    for (auto const &q : pkg.second->AllSparseFields()) {
      for (auto const &m : q.second) {
        real_container->Add(q.first, m);
      }
    }
  }

  // Add swarms from packages
  for (auto const &pkg : packages) {
    for (auto const &q : pkg.second->AllSwarms()) {
      swarm_container->Add(q.first, q.second);
      // Populate swarm values
      auto &swarm = swarm_container->Get(q.first);
      for (auto const &m : pkg.second->AllSwarmValues(q.first)) {
        swarm->Add(m.first, m.second);
      }
    }
  }

  // TODO(jdolence): Should these loops be moved to Variable creation
  MeshBlockDataIterator<Real> ci(real_container, {Metadata::Independent});
  int nindependent = ci.vars.size();
  for (int n = 0; n < nindependent; n++) {
    RegisterMeshBlockData(ci.vars[n]);
  }

  if (pm->multilevel) {
    pmr = std::make_unique<MeshRefinement>(shared_from_this(), pin);
    // This is very redundant, I think, but necessary for now
    for (int n = 0; n < nindependent; n++) {
      pmr->AddToRefinement(ci.vars[n]->data, ci.vars[n]->coarse_s);
    }
  }

  // Create user mesh data
  // InitUserMeshBlockData(pin);
  app = InitApplicationMeshBlockData(pin);
  return;
}

//----------------------------------------------------------------------------------------
// MeshBlock destructor

MeshBlock::~MeshBlock() = default;

void MeshBlock::InitializeIndexShapes(const int nx1, const int nx2, const int nx3) {
  cellbounds = IndexShape(nx3, nx2, nx1, NGHOST);

  if (pmy_mesh != nullptr) {
    if (pmy_mesh->multilevel) {
      cnghost = (NGHOST + 1) / 2 + 1;
      c_cellbounds = IndexShape(nx3 / 2, nx2 / 2, nx1 / 2, NGHOST);
    } else {
      c_cellbounds = IndexShape(nx3 / 2, nx2 / 2, nx1 / 2, 0);
    }
  }
}

//----------------------------------------------------------------------------------------
//! \fn std::size_t MeshBlock::GetBlockSizeInBytes()
//  \brief Calculate the block data size required for restart.

std::size_t MeshBlock::GetBlockSizeInBytes() {
  throw std::runtime_error("MeshBlock::GetBlockSizeInBytes not yet implemented.");
}

//----------------------------------------------------------------------------------------
//! \fn void MeshBlock::SetCostForLoadBalancing(double cost)
//  \brief stop time measurement and accumulate it in the MeshBlock cost

void MeshBlock::SetCostForLoadBalancing(double cost) {
  if (pmy_mesh->lb_manual_) {
    cost_ = std::min(cost, TINY_NUMBER);
    pmy_mesh->lb_flag_ = true;
  }
}

//----------------------------------------------------------------------------------------
//! \fn void MeshBlock::ResetTimeMeasurement()
//  \brief reset the MeshBlock cost for automatic load balancing

void MeshBlock::ResetTimeMeasurement() {
  if (pmy_mesh->lb_automatic_) cost_ = TINY_NUMBER;
}

//----------------------------------------------------------------------------------------
//! \fn void MeshBlock::StartTimeMeasurement()
//  \brief start time measurement for automatic load balancing

void MeshBlock::StartTimeMeasurement() {
  if (pmy_mesh->lb_automatic_) {
    lb_timer.reset();
  }
}

//----------------------------------------------------------------------------------------
//! \fn void MeshBlock::StartTimeMeasurement()
//  \brief stop time measurement and accumulate it in the MeshBlock cost

void MeshBlock::StopTimeMeasurement() {
  if (pmy_mesh->lb_automatic_) {
    cost_ += lb_timer.seconds();
  }
}

void MeshBlock::RegisterMeshBlockData(std::shared_ptr<CellVariable<Real>> pvar_cc) {
  vars_cc_.push_back(pvar_cc);
  return;
}

void MeshBlock::RegisterMeshBlockData(std::shared_ptr<FaceField> pvar_fc) {
  vars_fc_.push_back(pvar_fc);
  return;
}

} // namespace parthenon<|MERGE_RESOLUTION|>--- conflicted
+++ resolved
@@ -117,12 +117,8 @@
     UserWorkBeforeOutput = app_in->UserWorkBeforeOutput;
   }
 
-<<<<<<< HEAD
   auto &real_container = meshblock_data.Get();
-=======
-  auto &real_container = real_containers.Get();
   auto &swarm_container = real_containers.GetSwarmContainer();
->>>>>>> af0c2a31
   // Set the block pointer for the containers
   real_container->SetBlockPointer(shared_from_this());
   swarm_container->SetBlockPointer(shared_from_this());
